importers:
  .:
    devDependencies:
      '@sindresorhus/slugify': 1.1.0
      '@types/debug': 4.1.5
      '@types/graphviz': 0.0.32
      '@types/node': 12.19.9
      '@types/redis': 2.8.28
      arg: 5.0.0
      batching-toposort: 1.2.0
      chalk: 4.1.0
      debug: 4.3.1
      execa: 5.0.0
      globby: 11.0.1
      graphviz: 0.0.9
      node-fetch: 2.6.1
      p-map: 4.0.0
      p-reduce: 2.1.0
      redis: 3.0.2
      redis-lock: 0.1.4
      semver: 7.3.4
      ts-node: 9.1.1_typescript@4.1.2
      typescript: 4.1.2
    specifiers:
      '@sindresorhus/slugify': 1.1.0
      '@types/debug': 4.1.5
      '@types/graphviz': 0.0.32
      '@types/node': 12.19.9
      '@types/redis': 2.8.28
      arg: 5.0.0
      batching-toposort: 1.2.0
      chalk: 4.1.0
      debug: 4.3.1
      execa: 5.0.0
      globby: 11.0.1
      graphviz: 0.0.9
      node-fetch: 2.6.1
      p-map: 4.0.0
      p-reduce: 2.1.0
      redis: 3.0.2
      redis-lock: 0.1.4
      semver: 7.3.4
      ts-node: 9.1.1
      typescript: 4.1.2
  packages/cli:
    dependencies:
      '@prisma/bar': 0.0.1
      '@prisma/engines': 2.14.0-20.81138059af8122d0991cdf95f96f09319051ee35
    devDependencies:
      '@prisma/client': 'link:../client'
      '@prisma/debug': 'link:../debug'
      '@prisma/fetch-engine': 'link:../fetch-engine'
      '@prisma/generator-helper': 'link:../generator-helper'
      '@prisma/get-platform': 'link:../get-platform'
      '@prisma/migrate': 'link:../migrate'
      '@prisma/sdk': 'link:../sdk'
      '@prisma/studio': 0.331.0
      '@prisma/studio-server': 0.331.0
      '@timsuchanek/copy': 1.4.5
      '@types/jest': 26.0.19
      '@types/ws': 7.4.0
      '@typescript-eslint/eslint-plugin': 4.9.1_5897ef4c8a6133b7b28695ca449212ad
      '@typescript-eslint/parser': 4.9.1_eslint@7.15.0+typescript@4.1.2
      chalk: 4.1.0
      checkpoint-client: 1.1.18
      dotenv: 8.2.0
      esbuild: 0.8.21
      escape-string-regexp: 4.0.0
      eslint: 7.15.0
      eslint-config-prettier: 7.0.0_eslint@7.15.0
      eslint-plugin-eslint-comments: 3.2.0_eslint@7.15.0
      eslint-plugin-jest: 24.1.3_eslint@7.15.0+typescript@4.1.2
      eslint-plugin-prettier: 3.2.0_eslint@7.15.0+prettier@2.2.1
      execa: 5.0.0
      fast-deep-equal: 3.1.3
      fs-jetpack: 4.1.0
      get-port: 5.1.1
      global-dirs: 2.0.1
      indent-string: 4.0.0
      is-installed-globally: 0.3.2
      jest: 26.6.3
      line-replace: 2.0.1
      lint-staged: 10.5.3
      log-update: 4.0.0
      make-dir: 3.1.0
      open: 7.3.0
      pg: 8.5.1
      pkg: 4.4.9
      pkg-up: 3.1.0
      prettier: 2.2.1
      replace-string: 3.1.0
      resolve-pkg: 2.0.0
      rimraf: 3.0.2
      strip-ansi: 6.0.0
      tempy: 1.0.0
      ts-jest: 26.4.4_jest@26.6.3+typescript@4.1.2
      typescript: 4.1.2
      ws: 7.4.1
    specifiers:
      '@prisma/bar': ^0.0.1
      '@prisma/client': 'workspace:*'
      '@prisma/debug': 'workspace:*'
      '@prisma/engines': 2.14.0-20.81138059af8122d0991cdf95f96f09319051ee35
      '@prisma/fetch-engine': 'workspace:*'
      '@prisma/generator-helper': 'workspace:*'
      '@prisma/get-platform': 'workspace:*'
      '@prisma/migrate': 'workspace:*'
      '@prisma/sdk': 'workspace:*'
      '@prisma/studio': 0.331.0
      '@prisma/studio-server': 0.331.0
      '@timsuchanek/copy': 1.4.5
      '@types/jest': 26.0.19
      '@types/ws': 7.4.0
      '@typescript-eslint/eslint-plugin': 4.9.1
      '@typescript-eslint/parser': 4.9.1
      chalk: 4.1.0
      checkpoint-client: 1.1.18
      dotenv: 8.2.0
      esbuild: 0.8.21
      escape-string-regexp: 4.0.0
      eslint: 7.15.0
      eslint-config-prettier: 7.0.0
      eslint-plugin-eslint-comments: 3.2.0
      eslint-plugin-jest: 24.1.3
      eslint-plugin-prettier: 3.2.0
      execa: 5.0.0
      fast-deep-equal: 3.1.3
      fs-jetpack: 4.1.0
      get-port: 5.1.1
      global-dirs: 2.0.1
      indent-string: 4.0.0
      is-installed-globally: 0.3.2
      jest: 26.6.3
      line-replace: 2.0.1
      lint-staged: 10.5.3
      log-update: 4.0.0
      make-dir: 3.1.0
      open: 7.3.0
      pg: 8.5.1
      pkg: 4.4.9
      pkg-up: 3.1.0
      prettier: 2.2.1
      replace-string: 3.1.0
      resolve-pkg: 2.0.0
      rimraf: 3.0.2
      strip-ansi: 6.0.0
      tempy: 1.0.0
      ts-jest: 26.4.4
      typescript: 4.1.2
      ws: 7.4.1
  packages/client:
    dependencies:
      '@prisma/engines-version': 2.14.0-20.81138059af8122d0991cdf95f96f09319051ee35
    devDependencies:
      '@prisma/debug': 'link:../debug'
      '@prisma/engine-core': 'link:../engine-core'
      '@prisma/engines': 2.14.0-20.81138059af8122d0991cdf95f96f09319051ee35
      '@prisma/generator-helper': 'link:../generator-helper'
      '@prisma/get-platform': 'link:../get-platform'
      '@prisma/migrate': 'link:../migrate'
      '@prisma/sdk': 'link:../sdk'
      '@timsuchanek/copy': 1.4.5
      '@types/debug': 4.1.5
      '@types/jest': 26.0.19
      '@types/js-levenshtein': 1.1.0
      '@types/node': 12.19.9
      '@types/pg': 7.14.7
      '@typescript-eslint/eslint-plugin': 4.9.1_5897ef4c8a6133b7b28695ca449212ad
      '@typescript-eslint/parser': 4.9.1_eslint@7.15.0+typescript@4.1.2
      arg: 5.0.0
      chalk: 4.1.0
      decimal.js: 10.2.1
      esbuild: 0.8.21
      escape-string-regexp: 4.0.0
      eslint: 7.15.0
      eslint-config-prettier: 7.0.0_eslint@7.15.0
      eslint-plugin-eslint-comments: 3.2.0_eslint@7.15.0
      eslint-plugin-jest: 24.1.3_eslint@7.15.0+typescript@4.1.2
      eslint-plugin-prettier: 3.2.0_eslint@7.15.0+prettier@2.2.1
      execa: 5.0.0
      flat-map-polyfill: 0.3.8
      fs-monkey: 1.0.1
      get-own-enumerable-property-symbols: 3.0.2
      indent-string: 4.0.0
      is-obj: 2.0.0
      is-regexp: 2.1.0
      jest: 26.6.3_ts-node@9.1.1
      js-levenshtein: 1.1.6
      klona: 2.0.4
      lint-staged: 10.5.3
      make-dir: 3.1.0
      mariadb: 2.5.2
      mssql: 6.2.3
      pg: 8.5.1
      pkg-up: 3.1.0
      pluralize: 8.0.0
      prettier: 2.2.1
      replace-string: 3.1.0
      rimraf: 3.0.2
      rollup: 2.34.2
      rollup-plugin-dts: 2.0.1_rollup@2.34.2+typescript@4.1.2
      sort-keys: 4.1.0
      source-map-support: 0.5.19
      sql-template-tag: 4.0.0
      stacktrace-parser: 0.1.10
      strip-ansi: 6.0.0
      strip-indent: 3.0.0
      ts-jest: 26.4.4_jest@26.6.3+typescript@4.1.2
      ts-node: 9.1.1_typescript@4.1.2
      typescript: 4.1.2
    specifiers:
      '@prisma/debug': 'workspace:*'
      '@prisma/engine-core': 'workspace:*'
      '@prisma/engines': 2.14.0-20.81138059af8122d0991cdf95f96f09319051ee35
      '@prisma/engines-version': 2.14.0-20.81138059af8122d0991cdf95f96f09319051ee35
      '@prisma/generator-helper': 'workspace:*'
      '@prisma/get-platform': 'workspace:*'
      '@prisma/migrate': 'workspace:*'
      '@prisma/sdk': 'workspace:*'
      '@timsuchanek/copy': 1.4.5
      '@types/debug': 4.1.5
      '@types/jest': 26.0.19
      '@types/js-levenshtein': 1.1.0
      '@types/node': 12.19.9
      '@types/pg': 7.14.7
      '@typescript-eslint/eslint-plugin': 4.9.1
      '@typescript-eslint/parser': 4.9.1
      arg: 5.0.0
      chalk: 4.1.0
      decimal.js: 10.2.1
      esbuild: 0.8.21
      escape-string-regexp: 4.0.0
      eslint: 7.15.0
      eslint-config-prettier: 7.0.0
      eslint-plugin-eslint-comments: 3.2.0
      eslint-plugin-jest: 24.1.3
      eslint-plugin-prettier: 3.2.0
      execa: 5.0.0
      flat-map-polyfill: 0.3.8
      fs-monkey: 1.0.1
      get-own-enumerable-property-symbols: 3.0.2
      indent-string: 4.0.0
      is-obj: 2.0.0
      is-regexp: 2.1.0
      jest: 26.6.3
      js-levenshtein: 1.1.6
      klona: 2.0.4
      lint-staged: 10.5.3
      make-dir: 3.1.0
      mariadb: 2.5.2
      mssql: 6.2.3
      pg: 8.5.1
      pkg-up: 3.1.0
      pluralize: 8.0.0
      prettier: 2.2.1
      replace-string: 3.1.0
      rimraf: 3.0.2
      rollup: 2.34.2
      rollup-plugin-dts: 2.0.1
      sort-keys: 4.1.0
      source-map-support: 0.5.19
      sql-template-tag: 4.0.0
      stacktrace-parser: 0.1.10
      strip-ansi: 6.0.0
      strip-indent: 3.0.0
      ts-jest: 26.4.4
      ts-node: 9.1.1
      typescript: 4.1.2
  packages/debug:
    dependencies:
      debug: 4.3.2
      ms: 2.1.3
    devDependencies:
      '@types/jest': 26.0.19
      '@types/node': 12.19.9
      '@typescript-eslint/eslint-plugin': 4.9.1_5897ef4c8a6133b7b28695ca449212ad
      '@typescript-eslint/parser': 4.9.1_eslint@7.15.0+typescript@4.1.2
      eslint: 7.15.0
      eslint-config-prettier: 7.0.0_eslint@7.15.0
      eslint-plugin-eslint-comments: 3.2.0_eslint@7.15.0
      eslint-plugin-jest: 24.1.3_eslint@7.15.0+typescript@4.1.2
      eslint-plugin-prettier: 3.2.0_eslint@7.15.0+prettier@2.2.1
      jest: 26.6.3
      lint-staged: 10.5.3
      prettier: 2.2.1
      strip-ansi: 6.0.0
      ts-jest: 26.4.4_jest@26.6.3+typescript@4.1.2
      typescript: 4.1.2
    specifiers:
      '@types/jest': 26.0.19
      '@types/node': 12.19.9
      '@typescript-eslint/eslint-plugin': 4.9.1
      '@typescript-eslint/parser': 4.9.1
      debug: 4.3.2
      eslint: 7.15.0
      eslint-config-prettier: 7.0.0
      eslint-plugin-eslint-comments: 3.2.0
      eslint-plugin-jest: 24.1.3
      eslint-plugin-prettier: 3.2.0
      jest: 26.6.3
      lint-staged: 10.5.3
      ms: ^2.1.3
      prettier: 2.2.1
      strip-ansi: 6.0.0
      ts-jest: 26.4.4
      typescript: 4.1.2
  packages/engine-core:
    dependencies:
      '@prisma/debug': 'link:../debug'
      '@prisma/engines': 2.14.0-20.81138059af8122d0991cdf95f96f09319051ee35
      '@prisma/generator-helper': 'link:../generator-helper'
      '@prisma/get-platform': 'link:../get-platform'
      chalk: 4.1.0
      execa: 5.0.0
      get-stream: 6.0.0
      indent-string: 4.0.0
      new-github-issue-url: 0.2.1
      p-retry: 4.2.0
      terminal-link: 2.1.1
      undici: 2.2.1
    devDependencies:
      '@types/jest': 26.0.19
      '@types/node': 12.19.9
      '@typescript-eslint/eslint-plugin': 4.9.1_5897ef4c8a6133b7b28695ca449212ad
      '@typescript-eslint/parser': 4.9.1_eslint@7.15.0+typescript@4.1.2
      abort-controller: 3.0.0
      eslint: 7.15.0
      eslint-config-prettier: 7.0.0_eslint@7.15.0
      eslint-plugin-eslint-comments: 3.2.0_eslint@7.15.0
      eslint-plugin-jest: 24.1.3_eslint@7.15.0+typescript@4.1.2
      eslint-plugin-prettier: 3.2.0_eslint@7.15.0+prettier@2.2.1
      jest: 26.6.3
      lint-staged: 10.5.3
      prettier: 2.2.1
      strip-ansi: 6.0.0
      ts-jest: 26.4.4_jest@26.6.3+typescript@4.1.2
      typescript: 4.1.2
    specifiers:
      '@prisma/debug': 'workspace:*'
      '@prisma/engines': 2.14.0-20.81138059af8122d0991cdf95f96f09319051ee35
      '@prisma/generator-helper': 'workspace:*'
      '@prisma/get-platform': 'workspace:*'
      '@types/jest': 26.0.19
      '@types/node': 12.19.9
      '@typescript-eslint/eslint-plugin': 4.9.1
      '@typescript-eslint/parser': 4.9.1
      abort-controller: 3.0.0
      chalk: ^4.0.0
      eslint: 7.15.0
      eslint-config-prettier: 7.0.0
      eslint-plugin-eslint-comments: 3.2.0
      eslint-plugin-jest: 24.1.3
      eslint-plugin-prettier: 3.2.0
      execa: ^5.0.0
      get-stream: ^6.0.0
      indent-string: ^4.0.0
      jest: 26.6.3
      lint-staged: 10.5.3
      new-github-issue-url: ^0.2.1
      p-retry: ^4.2.0
      prettier: 2.2.1
      strip-ansi: 6.0.0
      terminal-link: ^2.1.1
      ts-jest: 26.4.4
      typescript: 4.1.2
      undici: 2.2.1
  packages/fetch-engine:
    dependencies:
      '@prisma/debug': 'link:../debug'
      '@prisma/get-platform': 'link:../get-platform'
      chalk: 4.1.0
      execa: 5.0.0
      find-cache-dir: 3.3.1
      hasha: 5.2.2
      http-proxy-agent: 4.0.1
      https-proxy-agent: 5.0.0
      make-dir: 3.1.0
      node-fetch: 2.6.1
      p-filter: 2.1.0
      p-map: 4.0.0
      p-retry: 4.2.0
      progress: 2.0.3
      rimraf: 3.0.2
      temp-dir: 2.0.0
      tempy: 1.0.0
    devDependencies:
      '@prisma/engines-version': 2.14.0-20.81138059af8122d0991cdf95f96f09319051ee35
      '@types/jest': 26.0.19
      '@types/node': 12.19.9
      '@types/node-fetch': 2.5.7
      '@types/progress': 2.0.3
      '@typescript-eslint/eslint-plugin': 4.9.1_5897ef4c8a6133b7b28695ca449212ad
      '@typescript-eslint/parser': 4.9.1_eslint@7.15.0+typescript@4.1.2
      del: 6.0.0
      eslint: 7.15.0
      eslint-config-prettier: 7.0.0_eslint@7.15.0
      eslint-plugin-eslint-comments: 3.2.0_eslint@7.15.0
      eslint-plugin-jest: 24.1.3_eslint@7.15.0+typescript@4.1.2
      eslint-plugin-prettier: 3.2.0_eslint@7.15.0+prettier@2.2.1
      jest: 26.6.3
      lint-staged: 10.5.3
      prettier: 2.2.1
      strip-ansi: 6.0.0
      ts-jest: 26.4.4_jest@26.6.3+typescript@4.1.2
      typescript: 4.1.2
    specifiers:
      '@prisma/debug': 'workspace:*'
      '@prisma/engines-version': 2.14.0-20.81138059af8122d0991cdf95f96f09319051ee35
      '@prisma/get-platform': 'workspace:*'
      '@types/jest': 26.0.19
      '@types/node': 12.19.9
      '@types/node-fetch': 2.5.7
      '@types/progress': 2.0.3
      '@typescript-eslint/eslint-plugin': 4.9.1
      '@typescript-eslint/parser': 4.9.1
      chalk: ^4.0.0
      del: 6.0.0
      eslint: 7.15.0
      eslint-config-prettier: 7.0.0
      eslint-plugin-eslint-comments: 3.2.0
      eslint-plugin-jest: 24.1.3
      eslint-plugin-prettier: 3.2.0
      execa: ^5.0.0
      find-cache-dir: ^3.3.1
      hasha: ^5.2.0
      http-proxy-agent: ^4.0.1
      https-proxy-agent: ^5.0.0
      jest: 26.6.3
      lint-staged: 10.5.3
      make-dir: ^3.0.2
      node-fetch: ^2.6.0
      p-filter: ^2.1.0
      p-map: ^4.0.0
      p-retry: ^4.2.0
      prettier: 2.2.1
      progress: ^2.0.3
      rimraf: ^3.0.2
      strip-ansi: 6.0.0
      temp-dir: ^2.0.0
      tempy: ^1.0.0
      ts-jest: 26.4.4
      typescript: 4.1.2
  packages/generator-helper:
    dependencies:
      '@prisma/debug': 'link:../debug'
      '@types/cross-spawn': 6.0.2
      chalk: 4.1.0
      cross-spawn: 7.0.3
    devDependencies:
      '@types/jest': 26.0.19
      '@types/node': 12.19.9
      '@typescript-eslint/eslint-plugin': 4.9.1_5897ef4c8a6133b7b28695ca449212ad
      '@typescript-eslint/parser': 4.9.1_eslint@7.15.0+typescript@4.1.2
      eslint: 7.15.0
      eslint-config-prettier: 7.0.0_eslint@7.15.0
      eslint-plugin-eslint-comments: 3.2.0_eslint@7.15.0
      eslint-plugin-jest: 24.1.3_eslint@7.15.0+typescript@4.1.2
      eslint-plugin-prettier: 3.2.0_eslint@7.15.0+prettier@2.2.1
      jest: 26.6.3_ts-node@9.1.1
      lint-staged: 10.5.3
      prettier: 2.2.1
      ts-jest: 26.4.4_jest@26.6.3+typescript@4.1.2
      ts-node: 9.1.1_typescript@4.1.2
      typescript: 4.1.2
    specifiers:
      '@prisma/debug': 'workspace:*'
      '@types/cross-spawn': ^6.0.1
      '@types/jest': 26.0.19
      '@types/node': 12.19.9
      '@typescript-eslint/eslint-plugin': 4.9.1
      '@typescript-eslint/parser': 4.9.1
      chalk: ^4.0.0
      cross-spawn: ^7.0.2
      eslint: 7.15.0
      eslint-config-prettier: 7.0.0
      eslint-plugin-eslint-comments: 3.2.0
      eslint-plugin-jest: 24.1.3
      eslint-plugin-prettier: 3.2.0
      jest: 26.6.3
      lint-staged: 10.5.3
      prettier: 2.2.1
      ts-jest: 26.4.4
      ts-node: 9.1.1
      typescript: 4.1.2
  packages/get-platform:
    dependencies:
      '@prisma/debug': 'link:../debug'
    devDependencies:
      '@types/jest': 26.0.19
      '@types/node': 12.19.9
      '@typescript-eslint/eslint-plugin': 4.9.1_5897ef4c8a6133b7b28695ca449212ad
      '@typescript-eslint/parser': 4.9.1_eslint@7.15.0+typescript@4.1.2
      eslint: 7.15.0
      eslint-config-prettier: 7.0.0_eslint@7.15.0
      eslint-plugin-eslint-comments: 3.2.0_eslint@7.15.0
      eslint-plugin-jest: 24.1.3_eslint@7.15.0+typescript@4.1.2
      eslint-plugin-prettier: 3.2.0_eslint@7.15.0+prettier@2.2.1
      jest: 26.6.3
      lint-staged: 10.5.3
      prettier: 2.2.1
      ts-jest: 26.4.4_jest@26.6.3+typescript@4.1.2
      typescript: 4.1.2
    specifiers:
      '@prisma/debug': 'workspace:*'
      '@types/jest': 26.0.19
      '@types/node': 12.19.9
      '@typescript-eslint/eslint-plugin': 4.9.1
      '@typescript-eslint/parser': 4.9.1
      eslint: 7.15.0
      eslint-config-prettier: 7.0.0
      eslint-plugin-eslint-comments: 3.2.0
      eslint-plugin-jest: 24.1.3
      eslint-plugin-prettier: 3.2.0
      jest: 26.6.3
      lint-staged: 10.5.3
      prettier: 2.2.1
      ts-jest: 26.4.4
      typescript: 4.1.2
  packages/migrate:
    dependencies:
      '@prisma/debug': 'link:../debug'
      '@prisma/get-platform': 'link:../get-platform'
      '@sindresorhus/slugify': 1.1.0
      diff: 4.0.2
      execa: 5.0.0
      indent-string: 4.0.0
      log-update: 4.0.0
      new-github-issue-url: 0.2.1
      open: 7.3.0
      prompts: 2.4.0
      strip-ansi: 6.0.0
      strip-indent: 3.0.0
    devDependencies:
      '@prisma/engines-version': 2.14.0-20.81138059af8122d0991cdf95f96f09319051ee35
      '@prisma/generator-helper': 'link:../generator-helper'
      '@prisma/sdk': 'link:../sdk'
      '@types/diff': 4.0.2
      '@types/jest': 26.0.19
      '@types/node': 12.19.9
      '@types/pg': 7.14.7
      '@types/prompts': 2.0.9
      '@types/sqlite3': 3.1.6
      '@typescript-eslint/eslint-plugin': 4.9.1_5897ef4c8a6133b7b28695ca449212ad
      '@typescript-eslint/parser': 4.9.1_eslint@7.15.0+typescript@4.1.2
      chalk: 4.1.0
      del: 6.0.0
      eslint: 7.15.0
      eslint-config-prettier: 7.0.0_eslint@7.15.0
      eslint-plugin-eslint-comments: 3.2.0_eslint@7.15.0
      eslint-plugin-jest: 24.1.3_eslint@7.15.0+typescript@4.1.2
      eslint-plugin-prettier: 3.2.0_eslint@7.15.0+prettier@2.2.1
      fs-jetpack: 4.1.0
      jest: 26.6.3
      lint-staged: 10.5.3
      make-dir: 3.1.0
      mariadb: 2.5.2
      mock-stdin: 1.0.0
      pg: 8.5.1
      prettier: 2.2.1
      sqlite-async: 1.1.1
      sqlite3: 5.0.0
      tempy: 1.0.0
      ts-jest: 26.4.4_jest@26.6.3+typescript@4.1.2
      typescript: 4.1.2
    specifiers:
      '@prisma/debug': 'workspace:*'
      '@prisma/engines-version': 2.14.0-20.81138059af8122d0991cdf95f96f09319051ee35
      '@prisma/generator-helper': 'workspace:*'
      '@prisma/get-platform': 'workspace:*'
      '@prisma/sdk': 'workspace:*'
      '@sindresorhus/slugify': ^1.1.0
      '@types/diff': 4.0.2
      '@types/jest': 26.0.19
      '@types/node': 12.19.9
      '@types/pg': 7.14.7
      '@types/prompts': 2.0.9
      '@types/sqlite3': 3.1.6
      '@typescript-eslint/eslint-plugin': 4.9.1
      '@typescript-eslint/parser': 4.9.1
      chalk: 4.1.0
      del: 6.0.0
      diff: 4.0.2
      eslint: 7.15.0
      eslint-config-prettier: 7.0.0
      eslint-plugin-eslint-comments: 3.2.0
      eslint-plugin-jest: 24.1.3
      eslint-plugin-prettier: 3.2.0
      execa: ^5.0.0
      fs-jetpack: 4.1.0
      indent-string: ^4.0.0
      jest: 26.6.3
      lint-staged: 10.5.3
      log-update: ^4.0.0
      make-dir: 3.1.0
      mariadb: 2.5.2
      mock-stdin: 1.0.0
      new-github-issue-url: ^0.2.1
      open: ^7.0.3
      pg: 8.5.1
      prettier: 2.2.1
      prompts: ^2.3.2
      sqlite-async: 1.1.1
      sqlite3: 5.0.0
      strip-ansi: ^6.0.0
      strip-indent: ^3.0.0
      tempy: 1.0.0
      ts-jest: 26.4.4
      typescript: 4.1.2
  packages/sdk:
    dependencies:
      '@prisma/debug': 'link:../debug'
      '@prisma/engine-core': 'link:../engine-core'
      '@prisma/engines': 2.14.0-20.81138059af8122d0991cdf95f96f09319051ee35
      '@prisma/fetch-engine': 'link:../fetch-engine'
      '@prisma/generator-helper': 'link:../generator-helper'
      '@prisma/get-platform': 'link:../get-platform'
      '@timsuchanek/copy': 1.4.5
      archiver: 4.0.2
      arg: 5.0.0
      chalk: 4.1.0
      checkpoint-client: 1.1.18
      cli-truncate: 2.1.0
      dotenv: 8.2.0
      execa: 5.0.0
      find-up: 5.0.0
      global-dirs: 2.0.1
      globby: 11.0.1
      has-yarn: 2.1.0
      is-ci: 2.0.0
      make-dir: 3.1.0
      node-fetch: 2.6.1
      p-map: 4.0.0
      read-pkg-up: 7.0.1
      resolve-pkg: 2.0.0
      rimraf: 3.0.2
      string-width: 4.2.0
      strip-ansi: 6.0.0
      strip-indent: 3.0.0
      tar: 6.0.5
      temp-dir: 2.0.0
      temp-write: 4.0.0
      tempy: 1.0.0
      terminal-link: 2.1.1
      tmp: 0.2.1
      url-parse: 1.4.7
    devDependencies:
      '@types/jest': 26.0.19
      '@types/node': 12.19.9
      '@types/tar': 4.0.4
      '@typescript-eslint/eslint-plugin': 4.9.1_5897ef4c8a6133b7b28695ca449212ad
      '@typescript-eslint/parser': 4.9.1_eslint@7.15.0+typescript@4.1.2
      eslint: 7.15.0
      eslint-config-prettier: 7.0.0_eslint@7.15.0
      eslint-plugin-eslint-comments: 3.2.0_eslint@7.15.0
      eslint-plugin-jest: 24.1.3_eslint@7.15.0+typescript@4.1.2
      eslint-plugin-prettier: 3.2.0_eslint@7.15.0+prettier@2.2.1
      jest: 26.6.3_ts-node@9.1.1
      lint-staged: 10.5.3
      prettier: 2.2.1
      ts-jest: 26.4.4_jest@26.6.3+typescript@4.1.2
      ts-node: 9.1.1_typescript@4.1.2
      typescript: 4.1.2
    specifiers:
      '@prisma/debug': 'workspace:*'
      '@prisma/engine-core': 'workspace:*'
      '@prisma/engines': 2.14.0-20.81138059af8122d0991cdf95f96f09319051ee35
      '@prisma/fetch-engine': 'workspace:*'
      '@prisma/generator-helper': 'workspace:*'
      '@prisma/get-platform': 'workspace:*'
      '@timsuchanek/copy': ^1.4.5
      '@types/jest': 26.0.19
      '@types/node': 12.19.9
      '@types/tar': 4.0.4
      '@typescript-eslint/eslint-plugin': 4.9.1
      '@typescript-eslint/parser': 4.9.1
      archiver: ^4.0.0
      arg: ^5.0.0
      chalk: 4.1.0
      checkpoint-client: 1.1.18
      cli-truncate: ^2.1.0
      dotenv: ^8.2.0
      eslint: 7.15.0
      eslint-config-prettier: 7.0.0
      eslint-plugin-eslint-comments: 3.2.0
      eslint-plugin-jest: 24.1.3
      eslint-plugin-prettier: 3.2.0
      execa: ^5.0.0
      find-up: 5.0.0
      global-dirs: ^2.0.1
      globby: ^11.0.0
      has-yarn: ^2.1.0
      is-ci: ^2.0.0
      jest: 26.6.3
      lint-staged: 10.5.3
      make-dir: ^3.0.2
      node-fetch: 2.6.1
      p-map: ^4.0.0
      prettier: 2.2.1
      read-pkg-up: ^7.0.1
      resolve-pkg: ^2.0.0
      rimraf: ^3.0.2
      string-width: ^4.2.0
      strip-ansi: 6.0.0
      strip-indent: 3.0.0
      tar: ^6.0.1
      temp-dir: ^2.0.0
      temp-write: ^4.0.0
      tempy: ^1.0.0
      terminal-link: ^2.1.1
      tmp: 0.2.1
      ts-jest: 26.4.4
      ts-node: 9.1.1
      typescript: 4.1.2
      url-parse: ^1.4.7
  packages/tests:
    devDependencies:
      '@prisma/client': 'link:../client'
      '@prisma/get-platform': 'link:../get-platform'
      '@prisma/migrate': 'link:../migrate'
      '@prisma/sdk': 'link:../sdk'
      '@sindresorhus/slugify': 1.1.0
      '@types/jest': 26.0.14
      '@types/mssql': 6.0.6
      '@types/node': 12.19.3
      '@types/pg': 7.14.7
      '@types/sqlite3': 3.1.6
      '@typescript-eslint/eslint-plugin': 4.9.0_2705378cb19c5349e92bb1dbd042259c
      '@typescript-eslint/parser': 4.9.0_eslint@7.15.0+typescript@4.0.3
      escape-string-regexp: 4.0.0
      eslint: 7.15.0
      eslint-config-prettier: 6.15.0_eslint@7.15.0
      eslint-plugin-eslint-comments: 3.2.0_eslint@7.15.0
      eslint-plugin-jest: 24.1.3_eslint@7.15.0+typescript@4.0.3
      eslint-plugin-prettier: 3.2.0_eslint@7.15.0+prettier@2.1.2
      execa: 5.0.0
      fs-jetpack: 4.1.0
      jest: 26.4.2
      lint-staged: 10.5.3
      mariadb: 2.5.2
      mssql: 6.2.3
      pg: 8.5.1
      prettier: 2.1.2
      replace-string: 3.1.0
      sqlite-async: 1.1.1
      sqlite3: 5.0.0
      string-hash: 1.1.3
      strip-ansi: 6.0.0
      tempy: 1.0.0
      ts-jest: 26.4.0_jest@26.4.2+typescript@4.0.3
      typescript: 4.0.3
      verror: 1.10.0
    specifiers:
      '@prisma/client': 'workspace:*'
      '@prisma/get-platform': 'workspace:*'
      '@prisma/migrate': 'workspace:*'
      '@prisma/sdk': 'workspace:*'
      '@sindresorhus/slugify': ^1.1.0
      '@types/jest': 26.0.14
      '@types/mssql': ^6.0.5
      '@types/node': 12.19.3
      '@types/pg': ^7.14.5
      '@types/sqlite3': ^3.1.6
      '@typescript-eslint/eslint-plugin': ^4.8.2
      '@typescript-eslint/parser': ^4.8.2
      escape-string-regexp: ^4.0.0
      eslint: ^7.14.0
      eslint-config-prettier: ^6.15.0
      eslint-plugin-eslint-comments: ^3.2.0
      eslint-plugin-jest: ^24.1.3
      eslint-plugin-prettier: ^3.1.4
      execa: ^5.0.0
      fs-jetpack: ^4.0.0
      jest: 26.4.2
      lint-staged: ^10.5.2
      mariadb: ^2.5.0
      mssql: ^6.2.3
      pg: ^8.4.1
      prettier: 2.1.2
      replace-string: ^3.1.0
      sqlite-async: ^1.1.1
      sqlite3: 5.0.0
      string-hash: ^1.1.3
      strip-ansi: 6.0.0
      tempy: ^1.0.0
      ts-jest: 26.4.0
      typescript: 4.0.3
      verror: ^1.10.0
lockfileVersion: 5.2
packages:
  /@azure/ms-rest-azure-env/1.1.2:
    dev: true
    resolution:
      integrity: sha512-l7z0DPCi2Hp88w12JhDTtx5d0Y3+vhfE7JKJb9O7sEz71Cwp053N8piTtTnnk/tUor9oZHgEKi/p3tQQmLPjvA==
  /@azure/ms-rest-js/1.9.0:
    dependencies:
      '@types/tunnel': 0.0.0
      axios: 0.19.2
      form-data: 2.5.1
      tough-cookie: 2.5.0
      tslib: 1.14.1
      tunnel: 0.0.6
      uuid: 3.4.0
      xml2js: 0.4.23
    dev: true
    resolution:
      integrity: sha512-cB4Z2Mg7eBmet1rfbf0QSO1XbhfknRW7B+mX3IHJq0KGHaGJvCPoVTgdsJdCkazEMK1jtANFNEDDzSQacxyzbA==
  /@azure/ms-rest-nodeauth/2.0.2:
    dependencies:
      '@azure/ms-rest-azure-env': 1.1.2
      '@azure/ms-rest-js': 1.9.0
      adal-node: 0.1.28
    dev: true
    resolution:
      integrity: sha512-KmNNICOxt3EwViAJI3iu2VH8t8BQg5J2rSAyO4IUYLF9ZwlyYsP419pdvl4NBUhluAP2cgN7dfD2V6E6NOMZlQ==
  /@babel/code-frame/7.10.4:
    dependencies:
      '@babel/highlight': 7.10.4
    resolution:
      integrity: sha512-vG6SvB6oYEhvgisZNFRmRCUkLz11c7rp+tbNTynGqc6mS1d5ATd/sGyV6W0KZZnXRKMTzZDRgQT3Ou9jhpAfUg==
  /@babel/core/7.12.9:
    dependencies:
      '@babel/code-frame': 7.10.4
      '@babel/generator': 7.12.5
      '@babel/helper-module-transforms': 7.12.1
      '@babel/helpers': 7.12.5
      '@babel/parser': 7.12.7
      '@babel/template': 7.12.7
      '@babel/traverse': 7.12.9
      '@babel/types': 7.12.7
      convert-source-map: 1.7.0
      debug: 4.3.1
      gensync: 1.0.0-beta.2
      json5: 2.1.3
      lodash: 4.17.20
      resolve: 1.19.0
      semver: 5.7.1
      source-map: 0.5.7
    dev: true
    engines:
      node: '>=6.9.0'
    resolution:
      integrity: sha512-gTXYh3M5wb7FRXQy+FErKFAv90BnlOuNn1QkCK2lREoPAjrQCO49+HVSrFoe5uakFAF5eenS75KbO2vQiLrTMQ==
  /@babel/generator/7.12.5:
    dependencies:
      '@babel/types': 7.12.7
      jsesc: 2.5.2
      source-map: 0.5.7
    dev: true
    resolution:
      integrity: sha512-m16TQQJ8hPt7E+OS/XVQg/7U184MLXtvuGbCdA7na61vha+ImkyyNM/9DDA0unYCVZn3ZOhng+qz48/KBOT96A==
  /@babel/helper-function-name/7.10.4:
    dependencies:
      '@babel/helper-get-function-arity': 7.10.4
      '@babel/template': 7.12.7
      '@babel/types': 7.12.7
    dev: true
    resolution:
      integrity: sha512-YdaSyz1n8gY44EmN7x44zBn9zQ1Ry2Y+3GTA+3vH6Mizke1Vw0aWDM66FOYEPw8//qKkmqOckrGgTYa+6sceqQ==
  /@babel/helper-get-function-arity/7.10.4:
    dependencies:
      '@babel/types': 7.12.7
    dev: true
    resolution:
      integrity: sha512-EkN3YDB+SRDgiIUnNgcmiD361ti+AVbL3f3Henf6dqqUyr5dMsorno0lJWJuLhDhkI5sYEpgj6y9kB8AOU1I2A==
  /@babel/helper-member-expression-to-functions/7.12.7:
    dependencies:
      '@babel/types': 7.12.7
    dev: true
    resolution:
      integrity: sha512-DCsuPyeWxeHgh1Dus7APn7iza42i/qXqiFPWyBDdOFtvS581JQePsc1F/nD+fHrcswhLlRc2UpYS1NwERxZhHw==
  /@babel/helper-module-imports/7.12.5:
    dependencies:
      '@babel/types': 7.12.7
    dev: true
    resolution:
      integrity: sha512-SR713Ogqg6++uexFRORf/+nPXMmWIn80TALu0uaFb+iQIUoR7bOC7zBWyzBs5b3tBBJXuyD0cRu1F15GyzjOWA==
  /@babel/helper-module-transforms/7.12.1:
    dependencies:
      '@babel/helper-module-imports': 7.12.5
      '@babel/helper-replace-supers': 7.12.5
      '@babel/helper-simple-access': 7.12.1
      '@babel/helper-split-export-declaration': 7.11.0
      '@babel/helper-validator-identifier': 7.10.4
      '@babel/template': 7.12.7
      '@babel/traverse': 7.12.9
      '@babel/types': 7.12.7
      lodash: 4.17.20
    dev: true
    resolution:
      integrity: sha512-QQzehgFAZ2bbISiCpmVGfiGux8YVFXQ0abBic2Envhej22DVXV9nCFaS5hIQbkyo1AdGb+gNME2TSh3hYJVV/w==
  /@babel/helper-optimise-call-expression/7.12.7:
    dependencies:
      '@babel/types': 7.12.7
    dev: true
    resolution:
      integrity: sha512-I5xc9oSJ2h59OwyUqjv95HRyzxj53DAubUERgQMrpcCEYQyToeHA+NEcUEsVWB4j53RDeskeBJ0SgRAYHDBckw==
  /@babel/helper-plugin-utils/7.10.4:
    dev: true
    resolution:
      integrity: sha512-O4KCvQA6lLiMU9l2eawBPMf1xPP8xPfB3iEQw150hOVTqj/rfXz0ThTb4HEzqQfs2Bmo5Ay8BzxfzVtBrr9dVg==
  /@babel/helper-replace-supers/7.12.5:
    dependencies:
      '@babel/helper-member-expression-to-functions': 7.12.7
      '@babel/helper-optimise-call-expression': 7.12.7
      '@babel/traverse': 7.12.9
      '@babel/types': 7.12.7
    dev: true
    resolution:
      integrity: sha512-5YILoed0ZyIpF4gKcpZitEnXEJ9UoDRki1Ey6xz46rxOzfNMAhVIJMoune1hmPVxh40LRv1+oafz7UsWX+vyWA==
  /@babel/helper-simple-access/7.12.1:
    dependencies:
      '@babel/types': 7.12.7
    dev: true
    resolution:
      integrity: sha512-OxBp7pMrjVewSSC8fXDFrHrBcJATOOFssZwv16F3/6Xtc138GHybBfPbm9kfiqQHKhYQrlamWILwlDCeyMFEaA==
  /@babel/helper-split-export-declaration/7.11.0:
    dependencies:
      '@babel/types': 7.12.7
    dev: true
    resolution:
      integrity: sha512-74Vejvp6mHkGE+m+k5vHY93FX2cAtrw1zXrZXRlG4l410Nm9PxfEiVTn1PjDPV5SnmieiueY4AFg2xqhNFuuZg==
  /@babel/helper-validator-identifier/7.10.4:
    resolution:
      integrity: sha512-3U9y+43hz7ZM+rzG24Qe2mufW5KhvFg/NhnNph+i9mgCtdTCtMJuI1TMkrIUiK7Ix4PYlRF9I5dhqaLYA/ADXw==
  /@babel/helpers/7.12.5:
    dependencies:
      '@babel/template': 7.12.7
      '@babel/traverse': 7.12.9
      '@babel/types': 7.12.7
    dev: true
    resolution:
      integrity: sha512-lgKGMQlKqA8meJqKsW6rUnc4MdUk35Ln0ATDqdM1a/UpARODdI4j5Y5lVfUScnSNkJcdCRAaWkspykNoFg9sJA==
  /@babel/highlight/7.10.4:
    dependencies:
      '@babel/helper-validator-identifier': 7.10.4
      chalk: 2.4.2
      js-tokens: 4.0.0
    resolution:
      integrity: sha512-i6rgnR/YgPEQzZZnbTHHuZdlE8qyoBNalD6F+q4vAFlcMEcqmkoG+mPqJYJCo63qPf74+Y1UZsl3l6f7/RIkmA==
  /@babel/parser/7.12.7:
    dev: true
    engines:
      node: '>=6.0.0'
    hasBin: true
    resolution:
      integrity: sha512-oWR02Ubp4xTLCAqPRiNIuMVgNO5Aif/xpXtabhzW2HWUD47XJsAB4Zd/Rg30+XeQA3juXigV7hlquOTmwqLiwg==
  /@babel/plugin-syntax-async-generators/7.8.4_@babel+core@7.12.9:
    dependencies:
      '@babel/core': 7.12.9
      '@babel/helper-plugin-utils': 7.10.4
    dev: true
    peerDependencies:
      '@babel/core': ^7.0.0-0
    resolution:
      integrity: sha512-tycmZxkGfZaxhMRbXlPXuVFpdWlXpir2W4AMhSJgRKzk/eDlIXOhb2LHWoLpDF7TEHylV5zNhykX6KAgHJmTNw==
  /@babel/plugin-syntax-bigint/7.8.3_@babel+core@7.12.9:
    dependencies:
      '@babel/core': 7.12.9
      '@babel/helper-plugin-utils': 7.10.4
    dev: true
    peerDependencies:
      '@babel/core': ^7.0.0-0
    resolution:
      integrity: sha512-wnTnFlG+YxQm3vDxpGE57Pj0srRU4sHE/mDkt1qv2YJJSeUAec2ma4WLUnUPeKjyrfntVwe/N6dCXpU+zL3Npg==
  /@babel/plugin-syntax-class-properties/7.12.1_@babel+core@7.12.9:
    dependencies:
      '@babel/core': 7.12.9
      '@babel/helper-plugin-utils': 7.10.4
    dev: true
    peerDependencies:
      '@babel/core': ^7.0.0-0
    resolution:
      integrity: sha512-U40A76x5gTwmESz+qiqssqmeEsKvcSyvtgktrm0uzcARAmM9I1jR221f6Oq+GmHrcD+LvZDag1UTOTe2fL3TeA==
  /@babel/plugin-syntax-import-meta/7.10.4_@babel+core@7.12.9:
    dependencies:
      '@babel/core': 7.12.9
      '@babel/helper-plugin-utils': 7.10.4
    dev: true
    peerDependencies:
      '@babel/core': ^7.0.0-0
    resolution:
      integrity: sha512-Yqfm+XDx0+Prh3VSeEQCPU81yC+JWZ2pDPFSS4ZdpfZhp4MkFMaDC1UqseovEKwSUpnIL7+vK+Clp7bfh0iD7g==
  /@babel/plugin-syntax-json-strings/7.8.3_@babel+core@7.12.9:
    dependencies:
      '@babel/core': 7.12.9
      '@babel/helper-plugin-utils': 7.10.4
    dev: true
    peerDependencies:
      '@babel/core': ^7.0.0-0
    resolution:
      integrity: sha512-lY6kdGpWHvjoe2vk4WrAapEuBR69EMxZl+RoGRhrFGNYVK8mOPAW8VfbT/ZgrFbXlDNiiaxQnAtgVCZ6jv30EA==
  /@babel/plugin-syntax-logical-assignment-operators/7.10.4_@babel+core@7.12.9:
    dependencies:
      '@babel/core': 7.12.9
      '@babel/helper-plugin-utils': 7.10.4
    dev: true
    peerDependencies:
      '@babel/core': ^7.0.0-0
    resolution:
      integrity: sha512-d8waShlpFDinQ5MtvGU9xDAOzKH47+FFoney2baFIoMr952hKOLp1HR7VszoZvOsV/4+RRszNY7D17ba0te0ig==
  /@babel/plugin-syntax-nullish-coalescing-operator/7.8.3_@babel+core@7.12.9:
    dependencies:
      '@babel/core': 7.12.9
      '@babel/helper-plugin-utils': 7.10.4
    dev: true
    peerDependencies:
      '@babel/core': ^7.0.0-0
    resolution:
      integrity: sha512-aSff4zPII1u2QD7y+F8oDsz19ew4IGEJg9SVW+bqwpwtfFleiQDMdzA/R+UlWDzfnHFCxxleFT0PMIrR36XLNQ==
  /@babel/plugin-syntax-numeric-separator/7.10.4_@babel+core@7.12.9:
    dependencies:
      '@babel/core': 7.12.9
      '@babel/helper-plugin-utils': 7.10.4
    dev: true
    peerDependencies:
      '@babel/core': ^7.0.0-0
    resolution:
      integrity: sha512-9H6YdfkcK/uOnY/K7/aA2xpzaAgkQn37yzWUMRK7OaPOqOpGS1+n0H5hxT9AUw9EsSjPW8SVyMJwYRtWs3X3ug==
  /@babel/plugin-syntax-object-rest-spread/7.8.3_@babel+core@7.12.9:
    dependencies:
      '@babel/core': 7.12.9
      '@babel/helper-plugin-utils': 7.10.4
    dev: true
    peerDependencies:
      '@babel/core': ^7.0.0-0
    resolution:
      integrity: sha512-XoqMijGZb9y3y2XskN+P1wUGiVwWZ5JmoDRwx5+3GmEplNyVM2s2Dg8ILFQm8rWM48orGy5YpI5Bl8U1y7ydlA==
  /@babel/plugin-syntax-optional-catch-binding/7.8.3_@babel+core@7.12.9:
    dependencies:
      '@babel/core': 7.12.9
      '@babel/helper-plugin-utils': 7.10.4
    dev: true
    peerDependencies:
      '@babel/core': ^7.0.0-0
    resolution:
      integrity: sha512-6VPD0Pc1lpTqw0aKoeRTMiB+kWhAoT24PA+ksWSBrFtl5SIRVpZlwN3NNPQjehA2E/91FV3RjLWoVTglWcSV3Q==
  /@babel/plugin-syntax-optional-chaining/7.8.3_@babel+core@7.12.9:
    dependencies:
      '@babel/core': 7.12.9
      '@babel/helper-plugin-utils': 7.10.4
    dev: true
    peerDependencies:
      '@babel/core': ^7.0.0-0
    resolution:
      integrity: sha512-KoK9ErH1MBlCPxV0VANkXW2/dw4vlbGDrFgz8bmUsBGYkFRcbRwMh6cIJubdPrkxRwuGdtCk0v/wPTKbQgBjkg==
  /@babel/plugin-syntax-top-level-await/7.12.1_@babel+core@7.12.9:
    dependencies:
      '@babel/core': 7.12.9
      '@babel/helper-plugin-utils': 7.10.4
    dev: true
    peerDependencies:
      '@babel/core': ^7.0.0-0
    resolution:
      integrity: sha512-i7ooMZFS+a/Om0crxZodrTzNEPJHZrlMVGMTEpFAj6rYY/bKCddB0Dk/YxfPuYXOopuhKk/e1jV6h+WUU9XN3A==
  /@babel/runtime/7.12.5:
    dependencies:
      regenerator-runtime: 0.13.7
    dev: true
    resolution:
      integrity: sha512-plcc+hbExy3McchJCEQG3knOsuh3HH+Prx1P6cLIkET/0dLuQDEnrT+s27Axgc9bqfsmNUNHfscgMUdBpC9xfg==
  /@babel/template/7.12.7:
    dependencies:
      '@babel/code-frame': 7.10.4
      '@babel/parser': 7.12.7
      '@babel/types': 7.12.7
    dev: true
    resolution:
      integrity: sha512-GkDzmHS6GV7ZeXfJZ0tLRBhZcMcY0/Lnb+eEbXDBfCAcZCjrZKe6p3J4we/D24O9Y8enxWAg1cWwof59yLh2ow==
  /@babel/traverse/7.12.9:
    dependencies:
      '@babel/code-frame': 7.10.4
      '@babel/generator': 7.12.5
      '@babel/helper-function-name': 7.10.4
      '@babel/helper-split-export-declaration': 7.11.0
      '@babel/parser': 7.12.7
      '@babel/types': 7.12.7
      debug: 4.3.1
      globals: 11.12.0
      lodash: 4.17.20
    dev: true
    resolution:
      integrity: sha512-iX9ajqnLdoU1s1nHt36JDI9KG4k+vmI8WgjK5d+aDTwQbL2fUnzedNedssA645Ede3PM2ma1n8Q4h2ohwXgMXw==
  /@babel/types/7.12.7:
    dependencies:
      '@babel/helper-validator-identifier': 7.10.4
      lodash: 4.17.20
      to-fast-properties: 2.0.0
    dev: true
    resolution:
      integrity: sha512-MNyI92qZq6jrQkXvtIiykvl4WtoRrVV9MPn+ZfsoEENjiWcBQ3ZSHrkxnJWgWtLX3XXqX5hrSQ+X69wkmesXuQ==
  /@bcoe/v8-coverage/0.2.3:
    dev: true
    resolution:
      integrity: sha512-0hYQ8SB4Db5zvZB4axdMHGwEaQjkZzFjQiN9LVYvIFB2nSUHW9tYpxWriPrWDASIxiaXax83REcLxuSdnGPZtw==
  /@cnakazawa/watch/1.0.4:
    dependencies:
      exec-sh: 0.3.4
      minimist: 1.2.5
    dev: true
    engines:
      node: '>=0.1.95'
    hasBin: true
    resolution:
      integrity: sha512-v9kIhKwjeZThiWrLmj0y17CWoyddASLj9O2yvbZkbvw/N3rWOYy9zkV66ursAoVr0mV15bL8g0c4QZUE6cdDoQ==
  /@eslint/eslintrc/0.2.2:
    dependencies:
      ajv: 6.12.6
      debug: 4.3.1
      espree: 7.3.1
      globals: 12.4.0
      ignore: 4.0.6
      import-fresh: 3.2.2
      js-yaml: 3.14.0
      lodash: 4.17.20
      minimatch: 3.0.4
      strip-json-comments: 3.1.1
    dev: true
    engines:
      node: ^10.12.0 || >=12.0.0
    resolution:
      integrity: sha512-EfB5OHNYp1F4px/LI/FEnGylop7nOqkQ1LRzCM0KccA2U8tvV8w01KBv37LbO7nW4H+YhKyo2LcJhRwjjV17QQ==
  /@istanbuljs/load-nyc-config/1.1.0:
    dependencies:
      camelcase: 5.3.1
      find-up: 4.1.0
      get-package-type: 0.1.0
      js-yaml: 3.14.0
      resolve-from: 5.0.0
    dev: true
    engines:
      node: '>=8'
    resolution:
      integrity: sha512-VjeHSlIzpv/NyD3N0YuHfXOPDIixcA1q2ZV98wsMqcYlPmv2n3Yb2lYP9XMElnaFVXg5A7YLTeLu6V84uQDjmQ==
  /@istanbuljs/schema/0.1.2:
    dev: true
    engines:
      node: '>=8'
    resolution:
      integrity: sha512-tsAQNx32a8CoFhjhijUIhI4kccIAgmGhy8LZMZgGfmXcpMbPRUqn5LWmgRttILi6yeGmBJd2xsPkFMs0PzgPCw==
  /@jest/console/26.6.2:
    dependencies:
      '@jest/types': 26.6.2
      '@types/node': 14.14.10
      chalk: 4.1.0
      jest-message-util: 26.6.2
      jest-util: 26.6.2
      slash: 3.0.0
    dev: true
    engines:
      node: '>= 10.14.2'
    resolution:
      integrity: sha512-IY1R2i2aLsLr7Id3S6p2BA82GNWryt4oSvEXLAKc+L2zdi89dSkE8xC1C+0kpATG4JhBJREnQOH7/zmccM2B0g==
  /@jest/core/26.6.3:
    dependencies:
      '@jest/console': 26.6.2
      '@jest/reporters': 26.6.2
      '@jest/test-result': 26.6.2
      '@jest/transform': 26.6.2
      '@jest/types': 26.6.2
      '@types/node': 14.14.10
      ansi-escapes: 4.3.1
      chalk: 4.1.0
      exit: 0.1.2
      graceful-fs: 4.2.4
      jest-changed-files: 26.6.2
      jest-config: 26.6.3
      jest-haste-map: 26.6.2
      jest-message-util: 26.6.2
      jest-regex-util: 26.0.0
      jest-resolve: 26.6.2
      jest-resolve-dependencies: 26.6.3
      jest-runner: 26.6.3
      jest-runtime: 26.6.3
      jest-snapshot: 26.6.2
      jest-util: 26.6.2
      jest-validate: 26.6.2
      jest-watcher: 26.6.2
      micromatch: 4.0.2
      p-each-series: 2.2.0
      rimraf: 3.0.2
      slash: 3.0.0
      strip-ansi: 6.0.0
    dev: true
    engines:
      node: '>= 10.14.2'
    resolution:
      integrity: sha512-xvV1kKbhfUqFVuZ8Cyo+JPpipAHHAV3kcDBftiduK8EICXmTFddryy3P7NfZt8Pv37rA9nEJBKCCkglCPt/Xjw==
  /@jest/core/26.6.3_ts-node@9.1.1:
    dependencies:
      '@jest/console': 26.6.2
      '@jest/reporters': 26.6.2
      '@jest/test-result': 26.6.2
      '@jest/transform': 26.6.2
      '@jest/types': 26.6.2
      '@types/node': 14.14.10
      ansi-escapes: 4.3.1
      chalk: 4.1.0
      exit: 0.1.2
      graceful-fs: 4.2.4
      jest-changed-files: 26.6.2
      jest-config: 26.6.3_ts-node@9.1.1
      jest-haste-map: 26.6.2
      jest-message-util: 26.6.2
      jest-regex-util: 26.0.0
      jest-resolve: 26.6.2
      jest-resolve-dependencies: 26.6.3
      jest-runner: 26.6.3_ts-node@9.1.1
      jest-runtime: 26.6.3_ts-node@9.1.1
      jest-snapshot: 26.6.2
      jest-util: 26.6.2
      jest-validate: 26.6.2
      jest-watcher: 26.6.2
      micromatch: 4.0.2
      p-each-series: 2.2.0
      rimraf: 3.0.2
      slash: 3.0.0
      strip-ansi: 6.0.0
    dev: true
    engines:
      node: '>= 10.14.2'
    peerDependencies:
      ts-node: '*'
    resolution:
      integrity: sha512-xvV1kKbhfUqFVuZ8Cyo+JPpipAHHAV3kcDBftiduK8EICXmTFddryy3P7NfZt8Pv37rA9nEJBKCCkglCPt/Xjw==
  /@jest/environment/26.6.2:
    dependencies:
      '@jest/fake-timers': 26.6.2
      '@jest/types': 26.6.2
      '@types/node': 14.14.10
      jest-mock: 26.6.2
    dev: true
    engines:
      node: '>= 10.14.2'
    resolution:
      integrity: sha512-nFy+fHl28zUrRsCeMB61VDThV1pVTtlEokBRgqPrcT1JNq4yRNIyTHfyht6PqtUvY9IsuLGTrbG8kPXjSZIZwA==
  /@jest/fake-timers/26.6.2:
    dependencies:
      '@jest/types': 26.6.2
      '@sinonjs/fake-timers': 6.0.1
      '@types/node': 14.14.10
      jest-message-util: 26.6.2
      jest-mock: 26.6.2
      jest-util: 26.6.2
    dev: true
    engines:
      node: '>= 10.14.2'
    resolution:
      integrity: sha512-14Uleatt7jdzefLPYM3KLcnUl1ZNikaKq34enpb5XG9i81JpppDb5muZvonvKyrl7ftEHkKS5L5/eB/kxJ+bvA==
  /@jest/globals/26.6.2:
    dependencies:
      '@jest/environment': 26.6.2
      '@jest/types': 26.6.2
      expect: 26.6.2
    dev: true
    engines:
      node: '>= 10.14.2'
    resolution:
      integrity: sha512-85Ltnm7HlB/KesBUuALwQ68YTU72w9H2xW9FjZ1eL1U3lhtefjjl5c2MiUbpXt/i6LaPRvoOFJ22yCBSfQ0JIA==
  /@jest/reporters/26.6.2:
    dependencies:
      '@bcoe/v8-coverage': 0.2.3
      '@jest/console': 26.6.2
      '@jest/test-result': 26.6.2
      '@jest/transform': 26.6.2
      '@jest/types': 26.6.2
      chalk: 4.1.0
      collect-v8-coverage: 1.0.1
      exit: 0.1.2
      glob: 7.1.6
      graceful-fs: 4.2.4
      istanbul-lib-coverage: 3.0.0
      istanbul-lib-instrument: 4.0.3
      istanbul-lib-report: 3.0.0
      istanbul-lib-source-maps: 4.0.0
      istanbul-reports: 3.0.2
      jest-haste-map: 26.6.2
      jest-resolve: 26.6.2
      jest-util: 26.6.2
      jest-worker: 26.6.2
      slash: 3.0.0
      source-map: 0.6.1
      string-length: 4.0.1
      terminal-link: 2.1.1
      v8-to-istanbul: 7.0.0
    dev: true
    engines:
      node: '>= 10.14.2'
    optionalDependencies:
      node-notifier: 8.0.0
    resolution:
      integrity: sha512-h2bW53APG4HvkOnVMo8q3QXa6pcaNt1HkwVsOPMBV6LD/q9oSpxNSYZQYkAnjdMjrJ86UuYeLo+aEZClV6opnw==
  /@jest/source-map/26.6.2:
    dependencies:
      callsites: 3.1.0
      graceful-fs: 4.2.4
      source-map: 0.6.1
    dev: true
    engines:
      node: '>= 10.14.2'
    resolution:
      integrity: sha512-YwYcCwAnNmOVsZ8mr3GfnzdXDAl4LaenZP5z+G0c8bzC9/dugL8zRmxZzdoTl4IaS3CryS1uWnROLPFmb6lVvA==
  /@jest/test-result/26.6.2:
    dependencies:
      '@jest/console': 26.6.2
      '@jest/types': 26.6.2
      '@types/istanbul-lib-coverage': 2.0.3
      collect-v8-coverage: 1.0.1
    dev: true
    engines:
      node: '>= 10.14.2'
    resolution:
      integrity: sha512-5O7H5c/7YlojphYNrK02LlDIV2GNPYisKwHm2QTKjNZeEzezCbwYs9swJySv2UfPMyZ0VdsmMv7jIlD/IKYQpQ==
  /@jest/test-sequencer/26.6.3:
    dependencies:
      '@jest/test-result': 26.6.2
      graceful-fs: 4.2.4
      jest-haste-map: 26.6.2
      jest-runner: 26.6.3
      jest-runtime: 26.6.3
    dev: true
    engines:
      node: '>= 10.14.2'
    resolution:
      integrity: sha512-YHlVIjP5nfEyjlrSr8t/YdNfU/1XEt7c5b4OxcXCjyRhjzLYu/rO69/WHPuYcbCWkz8kAeZVZp2N2+IOLLEPGw==
  /@jest/test-sequencer/26.6.3_ts-node@9.1.1:
    dependencies:
      '@jest/test-result': 26.6.2
      graceful-fs: 4.2.4
      jest-haste-map: 26.6.2
      jest-runner: 26.6.3_ts-node@9.1.1
      jest-runtime: 26.6.3_ts-node@9.1.1
    dev: true
    engines:
      node: '>= 10.14.2'
    peerDependencies:
      ts-node: '*'
    resolution:
      integrity: sha512-YHlVIjP5nfEyjlrSr8t/YdNfU/1XEt7c5b4OxcXCjyRhjzLYu/rO69/WHPuYcbCWkz8kAeZVZp2N2+IOLLEPGw==
  /@jest/transform/26.6.2:
    dependencies:
      '@babel/core': 7.12.9
      '@jest/types': 26.6.2
      babel-plugin-istanbul: 6.0.0
      chalk: 4.1.0
      convert-source-map: 1.7.0
      fast-json-stable-stringify: 2.1.0
      graceful-fs: 4.2.4
      jest-haste-map: 26.6.2
      jest-regex-util: 26.0.0
      jest-util: 26.6.2
      micromatch: 4.0.2
      pirates: 4.0.1
      slash: 3.0.0
      source-map: 0.6.1
      write-file-atomic: 3.0.3
    dev: true
    engines:
      node: '>= 10.14.2'
    resolution:
      integrity: sha512-E9JjhUgNzvuQ+vVAL21vlyfy12gP0GhazGgJC4h6qUt1jSdUXGWJ1wfu/X7Sd8etSgxV4ovT1pb9v5D6QW4XgA==
  /@jest/types/25.5.0:
    dependencies:
      '@types/istanbul-lib-coverage': 2.0.3
      '@types/istanbul-reports': 1.1.2
      '@types/yargs': 15.0.11
      chalk: 3.0.0
    dev: true
    engines:
      node: '>= 8.3'
    resolution:
      integrity: sha512-OXD0RgQ86Tu3MazKo8bnrkDRaDXXMGUqd+kTtLtK1Zb7CRzQcaSRPPPV37SvYTdevXEBVxe0HXylEjs8ibkmCw==
  /@jest/types/26.6.2:
    dependencies:
      '@types/istanbul-lib-coverage': 2.0.3
      '@types/istanbul-reports': 3.0.0
      '@types/node': 14.14.10
      '@types/yargs': 15.0.11
      chalk: 4.1.0
    dev: true
    engines:
      node: '>= 10.14.2'
    resolution:
      integrity: sha512-fC6QCp7Sc5sX6g8Tvbmj4XUTbyrik0akgRy03yjXbQaBWWNWGE7SGtJk98m0N8nzegD/7SggrUlivxo5ax4KWQ==
  /@nodelib/fs.scandir/2.1.3:
    dependencies:
      '@nodelib/fs.stat': 2.0.3
      run-parallel: 1.1.10
    engines:
      node: '>= 8'
    resolution:
      integrity: sha512-eGmwYQn3gxo4r7jdQnkrrN6bY478C3P+a/y72IJukF8LjB6ZHeB3c+Ehacj3sYeSmUXGlnA67/PmbM9CVwL7Dw==
  /@nodelib/fs.stat/2.0.3:
    engines:
      node: '>= 8'
    resolution:
      integrity: sha512-bQBFruR2TAwoevBEd/NWMoAAtNGzTRgdrqnYCc7dhzfoNvqPzLyqlEQnzZ3kVnNrSp25iyxE00/3h2fqGAGArA==
  /@nodelib/fs.walk/1.2.4:
    dependencies:
      '@nodelib/fs.scandir': 2.1.3
      fastq: 1.9.0
    engines:
      node: '>= 8'
    resolution:
      integrity: sha512-1V9XOY4rDW0rehzbrcqAmHnz8e7SKvX27gh8Gt2WgB0+pdzdiLV83p72kZPU+jvMbS1qU5mauP2iOvO8rhmurQ==
  /@prisma/bar/0.0.1:
    dev: false
    resolution:
      integrity: sha512-FVLhwVkbfhXlBhroWfIXMLi+3Jh9IEzYp+9z+MUUiw3ZsbcoAil7CN9/QIjHc4/TcCRyRfuSmT7qCnn4O+TjJw==
<<<<<<< HEAD
  /@prisma/debug/2.14.0-dev.39:
=======
  /@prisma/debug/2.14.0-dev.38:
>>>>>>> 84afd30d
    dependencies:
      debug: 4.3.2
      ms: 2.1.3
    dev: true
    resolution:
<<<<<<< HEAD
      integrity: sha512-PUppuzON/vIJndq3rjCrhOIr1+cqJvovLhWfasZMOqQoKTVsw0pW9jUs129Xnd3dAV4huUsqugs6SliNlEegFw==
  /@prisma/engine-core/2.14.0-dev.39:
    dependencies:
      '@prisma/debug': 2.14.0-dev.39
      '@prisma/engines': 2.14.0-17.af950b3705ef175e85492660c621085eb7f99557
      '@prisma/generator-helper': 2.14.0-dev.39
      '@prisma/get-platform': 2.14.0-dev.39
=======
      integrity: sha512-76tv2geD02EiyXhfyVrqJaDaecRRNeCQZm+hfYh17JQDIyhC+VHa9PslyK5YS8t+sqg1FtAr07/NiNQLfv69kA==
  /@prisma/engine-core/2.14.0-dev.38:
    dependencies:
      '@prisma/debug': 2.14.0-dev.38
      '@prisma/engines': 2.14.0-17.af950b3705ef175e85492660c621085eb7f99557
      '@prisma/generator-helper': 2.14.0-dev.38
      '@prisma/get-platform': 2.14.0-dev.38
>>>>>>> 84afd30d
      chalk: 4.1.0
      execa: 5.0.0
      get-stream: 6.0.0
      indent-string: 4.0.0
      new-github-issue-url: 0.2.1
      p-retry: 4.2.0
      terminal-link: 2.1.1
      undici: 2.2.1
    dev: true
    resolution:
<<<<<<< HEAD
      integrity: sha512-QByKZCB0wUBexFfjZu/nU93rOoeq5hgjWbyWPxKJptNhINP+JXu5BcngMSlIQN+eJMDoZD87XJImpYIZHEzFqw==
  /@prisma/engines-version/2.14.0-17.af950b3705ef175e85492660c621085eb7f99557:
=======
      integrity: sha512-EF69GjbMuF1ss8ID18qnDU2crZkmvPqz3DD3gLCZDtUeJNIxpXPeTeyNdo4U+Fl+wna4E8cZj4LNt9zy6HkODQ==
  /@prisma/engines-version/2.14.0-20.81138059af8122d0991cdf95f96f09319051ee35:
>>>>>>> 84afd30d
    resolution:
      integrity: sha512-R/7grsua5no4C50aVyUSosFkASWIOFYgUMUVzdouArUdpm7tdspFhuPjpPHtsEBuHmyFPMyI8THSgp9j/dpm4A==
  /@prisma/engines/2.14.0-17.af950b3705ef175e85492660c621085eb7f99557:
    dev: true
    requiresBuild: true
    resolution:
      integrity: sha512-T2gSUkRk4dJ3V2zctg6DLRqFiwMCx3LXRCrium7vQIGzry9WBEARFGfzx3QNk5GSZuucxwOaMIt/L1YEZ6zdog==
<<<<<<< HEAD
  /@prisma/fetch-engine/2.14.0-dev.39:
    dependencies:
      '@prisma/debug': 2.14.0-dev.39
      '@prisma/get-platform': 2.14.0-dev.39
=======
  /@prisma/engines/2.14.0-20.81138059af8122d0991cdf95f96f09319051ee35:
    requiresBuild: true
    resolution:
      integrity: sha512-ofoeLZPeXuEyYThBLj+uFJxgSpqo19sovy9NstTQnq/BOVLTTIT3qKYm8i7Oin6VFHVL1q4KxksK/bTF6Ekqdw==
  /@prisma/fetch-engine/2.14.0-dev.38:
    dependencies:
      '@prisma/debug': 2.14.0-dev.38
      '@prisma/get-platform': 2.14.0-dev.38
>>>>>>> 84afd30d
      chalk: 4.1.0
      execa: 5.0.0
      find-cache-dir: 3.3.1
      hasha: 5.2.2
      http-proxy-agent: 4.0.1
      https-proxy-agent: 5.0.0
      make-dir: 3.1.0
      node-fetch: 2.6.1
      p-filter: 2.1.0
      p-map: 4.0.0
      p-retry: 4.2.0
      progress: 2.0.3
      rimraf: 3.0.2
      temp-dir: 2.0.0
      tempy: 1.0.0
    dev: true
    resolution:
<<<<<<< HEAD
      integrity: sha512-EjtulQ1dsw8WAGDEh7m7AP377qpNHhZoSuUf45pfKVABWmEiVJl0Y5Xt5X1YhnpOUqL4HwwSqFHIsKqjUUbNNQ==
  /@prisma/generator-helper/2.14.0-dev.39:
    dependencies:
      '@prisma/debug': 2.14.0-dev.39
=======
      integrity: sha512-NXNUGqVksVr/eT/3iv/ojokqo8HzSrgf1a4BBoyUrsExGLGm8w56A9vJh4gsQhsHq9+GYSO2h4ei6xknAW0MIw==
  /@prisma/generator-helper/2.14.0-dev.38:
    dependencies:
      '@prisma/debug': 2.14.0-dev.38
>>>>>>> 84afd30d
      '@types/cross-spawn': 6.0.2
      chalk: 4.1.0
      cross-spawn: 7.0.3
    dev: true
    resolution:
<<<<<<< HEAD
      integrity: sha512-S9flOWAhyTLBN9wwNgutytiJ2mO10RMB/MPeSDYLE1mussFC5k7YAp7ep0It9CFM87tFu//K+Ve35NiQp7zseQ==
  /@prisma/get-platform/2.14.0-dev.39:
    dependencies:
      '@prisma/debug': 2.14.0-dev.39
    dev: true
    resolution:
      integrity: sha512-hrIvW3V2GIb0/RVNveIbQLNK5Fr0XB4B93KgdmZQO+Rm5VxU2gJnygY2cEUZICdPACBpcT6BpQ6U/bWxVdcTBg==
  /@prisma/sdk/2.14.0-dev.39:
    dependencies:
      '@prisma/debug': 2.14.0-dev.39
      '@prisma/engine-core': 2.14.0-dev.39
      '@prisma/engines': 2.14.0-17.af950b3705ef175e85492660c621085eb7f99557
      '@prisma/fetch-engine': 2.14.0-dev.39
      '@prisma/generator-helper': 2.14.0-dev.39
      '@prisma/get-platform': 2.14.0-dev.39
=======
      integrity: sha512-7+k12xTtwUxVhzUnnbeE7UajHm9qTvVkVLw3HBtOjSlkDwi8njv0Cos59sydeza9FDpGsNFNx6GAaX7xjGcAdQ==
  /@prisma/get-platform/2.14.0-dev.38:
    dependencies:
      '@prisma/debug': 2.14.0-dev.38
    dev: true
    resolution:
      integrity: sha512-MUm1peQaXZgr0EjmYI7tw5nYzhDhchKFbSOyCt7EOVZeidesCRtXt2jLIWkoZwdTUz6LUzlByC5+vejoZjgd8A==
  /@prisma/sdk/2.14.0-dev.38:
    dependencies:
      '@prisma/debug': 2.14.0-dev.38
      '@prisma/engine-core': 2.14.0-dev.38
      '@prisma/engines': 2.14.0-17.af950b3705ef175e85492660c621085eb7f99557
      '@prisma/fetch-engine': 2.14.0-dev.38
      '@prisma/generator-helper': 2.14.0-dev.38
      '@prisma/get-platform': 2.14.0-dev.38
>>>>>>> 84afd30d
      '@timsuchanek/copy': 1.4.5
      archiver: 4.0.2
      arg: 5.0.0
      chalk: 4.1.0
      checkpoint-client: 1.1.18
      cli-truncate: 2.1.0
      dotenv: 8.2.0
      execa: 5.0.0
      find-up: 5.0.0
      global-dirs: 2.0.1
      globby: 11.0.1
      has-yarn: 2.1.0
      is-ci: 2.0.0
      make-dir: 3.1.0
      node-fetch: 2.6.1
      p-map: 4.0.0
      read-pkg-up: 7.0.1
      resolve-pkg: 2.0.0
      rimraf: 3.0.2
      string-width: 4.2.0
      strip-ansi: 6.0.0
      strip-indent: 3.0.0
      tar: 6.0.5
      temp-dir: 2.0.0
      temp-write: 4.0.0
      tempy: 1.0.0
      terminal-link: 2.1.1
      tmp: 0.2.1
      url-parse: 1.4.7
    dev: true
    resolution:
<<<<<<< HEAD
      integrity: sha512-tk0mKKkMDm8fUd2v5GfjOJ1jqVztnxuGVKtiEidfX9g0iNTEFjG+ud6d9M31yROsJK7SGntcx6vN0wD1dFdSZw==
  /@prisma/studio-pcw/0.331.0_@prisma+sdk@2.14.0-dev.39:
    dependencies:
      '@prisma/sdk': 2.14.0-dev.39
=======
      integrity: sha512-sQU5FSl9Tx9CQjJ7Tdg1q79oUsBofy2JE+GV+66/yv9TR4ZvQWJeEVo6prPwgLRh9Y/pwUhttdhqPhvZ1xdoKw==
  /@prisma/studio-pcw/0.331.0_@prisma+sdk@2.14.0-dev.38:
    dependencies:
      '@prisma/sdk': 2.14.0-dev.38
>>>>>>> 84afd30d
      '@prisma/studio-types': 0.331.0
      rimraf: 3.0.2
    dev: true
    peerDependencies:
      '@prisma/sdk': dev
    resolution:
      integrity: sha512-5xl0ECzF5g2o/AHobNwPrrjpxkV2KwEmP2q1Rkr58M6M7R+NEOOc6smADSgkoLj7HLTsPlMrN/3y7ic11EVhgA==
  /@prisma/studio-server/0.331.0:
    dependencies:
<<<<<<< HEAD
      '@prisma/sdk': 2.14.0-dev.39
      '@prisma/studio': 0.331.0
      '@prisma/studio-pcw': 0.331.0_@prisma+sdk@2.14.0-dev.39
=======
      '@prisma/sdk': 2.14.0-dev.38
      '@prisma/studio': 0.331.0
      '@prisma/studio-pcw': 0.331.0_@prisma+sdk@2.14.0-dev.38
>>>>>>> 84afd30d
      '@prisma/studio-types': 0.331.0
      '@sentry/node': 5.15.5
      checkpoint-client: 1.1.18
      express: 4.17.1
      ws: 7.3.1
    dev: true
    resolution:
      integrity: sha512-EdgmsAGcw5Z+iEm/hC5KN/Bsg18HpQwN5pRIGX9WscVcck/PGQuzmNFsnouRD9UIrlJPwhSH7QMD7RhmsmE8Xw==
  /@prisma/studio-types/0.331.0:
    dev: true
    resolution:
      integrity: sha512-SiRtTGGd+W7BKRZjfJ2M3HeMFT/3ox4dwUXWOzzbsNPVvPa+5GxhrLyQnVCNbV9PBmvx8vENS1Or1/WON1sdAA==
  /@prisma/studio/0.331.0:
    dev: true
    resolution:
      integrity: sha512-DD8EBI3uGRW5OkeXLe6GOvHZWsTzxhLZ4+rC6LTuyMMSmSguIqzsJrz28S5EhHeFVFfzKUEyaS5if5XyhqZuUw==
  /@sentry/apm/5.15.5:
    dependencies:
      '@sentry/browser': 5.15.5
      '@sentry/hub': 5.15.5
      '@sentry/minimal': 5.15.5
      '@sentry/types': 5.15.5
      '@sentry/utils': 5.15.5
      tslib: 1.14.1
    dev: true
    engines:
      node: '>=6'
    resolution:
      integrity: sha512-2PyifsiQdvFEQhbL7tQnCKGLOO1JtZeqso3bc6ARJBvKxM77mtyMo/D0C2Uzt9sXCYiALhQ1rbB1aY8iYyglpg==
  /@sentry/browser/5.15.5:
    dependencies:
      '@sentry/core': 5.15.5
      '@sentry/types': 5.15.5
      '@sentry/utils': 5.15.5
      tslib: 1.14.1
    dev: true
    engines:
      node: '>=6'
    resolution:
      integrity: sha512-rqDvjk/EvogfdbZ4TiEpxM/lwpPKmq23z9YKEO4q81+1SwJNua53H60dOk9HpRU8nOJ1g84TMKT2Ov8H7sqDWA==
  /@sentry/core/5.15.5:
    dependencies:
      '@sentry/hub': 5.15.5
      '@sentry/minimal': 5.15.5
      '@sentry/types': 5.15.5
      '@sentry/utils': 5.15.5
      tslib: 1.14.1
    dev: true
    engines:
      node: '>=6'
    resolution:
      integrity: sha512-enxBLv5eibBMqcWyr+vApqeix8uqkfn0iGsD3piKvoMXCgKsrfMwlb/qo9Ox0lKr71qIlZVt+9/A2vZohdgnlg==
  /@sentry/hub/5.15.5:
    dependencies:
      '@sentry/types': 5.15.5
      '@sentry/utils': 5.15.5
      tslib: 1.14.1
    dev: true
    engines:
      node: '>=6'
    resolution:
      integrity: sha512-zX9o49PcNIVMA4BZHe//GkbQ4Jx+nVofqU/Il32/IbwKhcpPlhGX3c1sOVQo4uag3cqd/JuQsk+DML9TKkN0Lw==
  /@sentry/minimal/5.15.5:
    dependencies:
      '@sentry/hub': 5.15.5
      '@sentry/types': 5.15.5
      tslib: 1.14.1
    dev: true
    engines:
      node: '>=6'
    resolution:
      integrity: sha512-zQkkJ1l9AjmU/Us5IrOTzu7bic4sTPKCatptXvLSTfyKW7N6K9MPIIFeSpZf9o1yM2sRYdK7GV08wS2eCT3JYw==
  /@sentry/node/5.15.5:
    dependencies:
      '@sentry/apm': 5.15.5
      '@sentry/core': 5.15.5
      '@sentry/hub': 5.15.5
      '@sentry/types': 5.15.5
      '@sentry/utils': 5.15.5
      cookie: 0.3.1
      https-proxy-agent: 4.0.0
      lru_map: 0.3.3
      tslib: 1.14.1
    dev: true
    engines:
      node: '>=6'
    resolution:
      integrity: sha512-BK0iTOiiIM0UnydLeT/uUBY1o1Sp85aqwaQRMfZbjMCsgXERLNGvzzV68FDH1cyC1nR6dREK3Gs8bxS4S54aLQ==
  /@sentry/types/5.15.5:
    dev: true
    engines:
      node: '>=6'
    resolution:
      integrity: sha512-F9A5W7ucgQLJUG4LXw1ZIy4iLevrYZzbeZ7GJ09aMlmXH9PqGThm1t5LSZlVpZvUfQ2rYA8NU6BdKJSt7B5LPw==
  /@sentry/utils/5.15.5:
    dependencies:
      '@sentry/types': 5.15.5
      tslib: 1.14.1
    dev: true
    engines:
      node: '>=6'
    resolution:
      integrity: sha512-Nl9gl/MGnzSkuKeo3QaefoD/OJrFLB8HmwQ7HUbTXb6E7yyEzNKAQMHXGkwNAjbdYyYbd42iABP6Y5F/h39NtA==
  /@sindresorhus/slugify/1.1.0:
    dependencies:
      '@sindresorhus/transliterate': 0.1.1
      escape-string-regexp: 4.0.0
    engines:
      node: '>=10'
    resolution:
      integrity: sha512-ujZRbmmizX26yS/HnB3P9QNlNa4+UvHh+rIse3RbOXLp8yl6n1TxB4t7NHggtVgS8QmmOtzXo48kCxZGACpkPw==
  /@sindresorhus/transliterate/0.1.1:
    dependencies:
      escape-string-regexp: 2.0.0
      lodash.deburr: 4.1.0
    engines:
      node: '>=10'
    resolution:
      integrity: sha512-QSdIQ5keUFAZ3KLbfbsntW39ox0Ym8183RqTwBq/ZEFoN3NQAtGV+qWaNdzKpIDHgj9J2CQ2iNDRVU11Zyr7MQ==
  /@sinonjs/commons/1.8.1:
    dependencies:
      type-detect: 4.0.8
    dev: true
    resolution:
      integrity: sha512-892K+kWUUi3cl+LlqEWIDrhvLgdL79tECi8JZUyq6IviKy/DNhuzCRlbHUjxK89f4ypPMMaFnFuR9Ie6DoIMsw==
  /@sinonjs/fake-timers/6.0.1:
    dependencies:
      '@sinonjs/commons': 1.8.1
    dev: true
    resolution:
      integrity: sha512-MZPUxrmFubI36XS1DI3qmI0YdN1gks62JtFZvxR67ljjSNCeK6U08Zx4msEWOXuofgqUt6zPHSi1H9fbjR/NRA==
  /@timsuchanek/copy/1.4.5:
    dependencies:
      '@timsuchanek/sleep-promise': 8.0.1
      commander: 2.20.3
      mkdirp: 1.0.4
      prettysize: 2.0.0
    hasBin: true
    resolution:
      integrity: sha512-N4+2/DvfwzQqHYL/scq07fv8yXbZc6RyUxKJoE8Clm14JpLOf9yNI4VB4D6RsV3h9zgzZ4loJUydHKM7pp3blw==
  /@timsuchanek/sleep-promise/8.0.1:
    resolution:
      integrity: sha512-cxHYbrXfnCWsklydIHSw5GCMHUPqpJ/enxWSyVHNOgNe61sit/+aOXTTI+VOdWkvVaJsI2vsB9N4+YDNITawOQ==
  /@tootallnate/once/1.1.2:
    engines:
      node: '>= 6'
    resolution:
      integrity: sha512-RbzJvlNzmRq5c3O09UipeuXno4tA1FE6ikOjxZK0tuxVv3412l64l5t1W5pj4+rJq9vpkm/kwiR07aZXnsKPxw==
  /@types/babel__core/7.1.12:
    dependencies:
      '@babel/parser': 7.12.7
      '@babel/types': 7.12.7
      '@types/babel__generator': 7.6.2
      '@types/babel__template': 7.4.0
      '@types/babel__traverse': 7.0.16
    dev: true
    resolution:
      integrity: sha512-wMTHiiTiBAAPebqaPiPDLFA4LYPKr6Ph0Xq/6rq1Ur3v66HXyG+clfR9CNETkD7MQS8ZHvpQOtA53DLws5WAEQ==
  /@types/babel__generator/7.6.2:
    dependencies:
      '@babel/types': 7.12.7
    dev: true
    resolution:
      integrity: sha512-MdSJnBjl+bdwkLskZ3NGFp9YcXGx5ggLpQQPqtgakVhsWK0hTtNYhjpZLlWQTviGTvF8at+Bvli3jV7faPdgeQ==
  /@types/babel__template/7.4.0:
    dependencies:
      '@babel/parser': 7.12.7
      '@babel/types': 7.12.7
    dev: true
    resolution:
      integrity: sha512-NTPErx4/FiPCGScH7foPyr+/1Dkzkni+rHiYHHoTjvwou7AQzJkNeD60A9CXRy+ZEN2B1bggmkTMCDb+Mv5k+A==
  /@types/babel__traverse/7.0.16:
    dependencies:
      '@babel/types': 7.12.7
    dev: true
    resolution:
      integrity: sha512-S63Dt4CZOkuTmpLGGWtT/mQdVORJOpx6SZWGVaP56dda/0Nx5nEe82K7/LAm8zYr6SfMq+1N2OreIOrHAx656w==
  /@types/cross-spawn/6.0.2:
    dependencies:
      '@types/node': 12.19.8
    resolution:
      integrity: sha512-KuwNhp3eza+Rhu8IFI5HUXRP0LIhqH5cAjubUvGXXthh4YYBuP2ntwEX+Cz8GJoZUHlKo247wPWOfA9LYEq4cw==
  /@types/debug/4.1.5:
    dev: true
    resolution:
      integrity: sha512-Q1y515GcOdTHgagaVFhHnIFQ38ygs/kmxdNpvpou+raI9UO3YZcHDngBSYKQklcKlvA7iuQlmIKbzvmxcOE9CQ==
  /@types/diff/4.0.2:
    dev: true
    resolution:
      integrity: sha512-mIenTfsIe586/yzsyfql69KRnA75S8SVXQbTLpDejRrjH0QSJcpu3AUOi/Vjnt9IOsXKxPhJfGpQUNMueIU1fQ==
  /@types/geojson/7946.0.7:
    dev: true
    resolution:
      integrity: sha512-wE2v81i4C4Ol09RtsWFAqg3BUitWbHSpSlIo+bNdsCJijO9sjme+zm+73ZMCa/qMC8UEERxzGbvmr1cffo2SiQ==
  /@types/graceful-fs/4.1.4:
    dependencies:
      '@types/node': 14.14.10
    dev: true
    resolution:
      integrity: sha512-mWA/4zFQhfvOA8zWkXobwJvBD7vzcxgrOQ0J5CH1votGqdq9m7+FwtGaqyCZqC3NyyBkc9z4m+iry4LlqcMWJg==
  /@types/graphviz/0.0.32:
    dev: true
    resolution:
      integrity: sha512-w0jhDSGBtRv+bnTDo7CjbFLPecLiNG+gUhewfMJtr6c4njY623XM6XkND1Jg7cUMAIUNVRlhSqJ/lcC7JOa0qQ==
  /@types/istanbul-lib-coverage/2.0.3:
    dev: true
    resolution:
      integrity: sha512-sz7iLqvVUg1gIedBOvlkxPlc8/uVzyS5OwGz1cKjXzkl3FpL3al0crU8YGU1WoHkxn0Wxbw5tyi6hvzJKNzFsw==
  /@types/istanbul-lib-report/3.0.0:
    dependencies:
      '@types/istanbul-lib-coverage': 2.0.3
    dev: true
    resolution:
      integrity: sha512-plGgXAPfVKFoYfa9NpYDAkseG+g6Jr294RqeqcqDixSbU34MZVJRi/P+7Y8GDpzkEwLaGZZOpKIEmeVZNtKsrg==
  /@types/istanbul-reports/1.1.2:
    dependencies:
      '@types/istanbul-lib-coverage': 2.0.3
      '@types/istanbul-lib-report': 3.0.0
    dev: true
    resolution:
      integrity: sha512-P/W9yOX/3oPZSpaYOCQzGqgCQRXn0FFO/V8bWrCQs+wLmvVVxk6CRBXALEvNs9OHIatlnlFokfhuDo2ug01ciw==
  /@types/istanbul-reports/3.0.0:
    dependencies:
      '@types/istanbul-lib-report': 3.0.0
    dev: true
    resolution:
      integrity: sha512-nwKNbvnwJ2/mndE9ItP/zc2TCzw6uuodnF4EHYWD+gCQDVBuRQL5UzbZD0/ezy1iKsFU2ZQiDqg4M9dN4+wZgA==
  /@types/jest/26.0.14:
    dependencies:
      jest-diff: 25.5.0
      pretty-format: 25.5.0
    dev: true
    resolution:
      integrity: sha512-Hz5q8Vu0D288x3iWXePSn53W7hAjP0H7EQ6QvDO9c7t46mR0lNOLlfuwQ+JkVxuhygHzlzPX+0jKdA3ZgSh+Vg==
  /@types/jest/26.0.16:
    dependencies:
      jest-diff: 26.6.2
      pretty-format: 26.6.2
    dev: true
    resolution:
      integrity: sha512-Gp12+7tmKCgv9JjtltxUXokohCAEZfpJaEW5tn871SGRp8I+bRWBonQO7vW5NHwnAHe5dd50+Q4zyKuN35i09g==
  /@types/jest/26.0.19:
    dependencies:
      jest-diff: 26.6.2
      pretty-format: 26.6.2
    dev: true
    resolution:
      integrity: sha512-jqHoirTG61fee6v6rwbnEuKhpSKih0tuhqeFbCmMmErhtu3BYlOZaXWjffgOstMM4S/3iQD31lI5bGLTrs97yQ==
  /@types/js-levenshtein/1.1.0:
    dev: true
    resolution:
      integrity: sha512-14t0v1ICYRtRVcHASzes0v/O+TIeASb8aD55cWF1PidtInhFWSXcmhzhHqGjUWf9SUq1w70cvd1cWKUULubAfQ==
  /@types/json-schema/7.0.6:
    dev: true
    resolution:
      integrity: sha512-3c+yGKvVP5Y9TYBEibGNR+kLtijnj7mYrXRg+WpFb2X9xm04g/DXYkfg4hmzJQosc9snFNUPkbYIhu+KAm6jJw==
  /@types/minipass/2.2.0:
    dependencies:
      '@types/node': 14.14.10
    dev: true
    resolution:
      integrity: sha512-wuzZksN4w4kyfoOv/dlpov4NOunwutLA/q7uc00xU02ZyUY+aoM5PWIXEKBMnm0NHd4a+N71BMjq+x7+2Af1fg==
  /@types/mssql/6.0.6:
    dependencies:
      '@types/node': 14.14.10
      '@types/tedious': 4.0.2
    dev: true
    resolution:
      integrity: sha512-utFf70MtfODcg/R9XSAyPvIbN8zEeieebdC5/levbArrk1bu7Dc9HF9zh9k23lFpjNvNX44AzrsEm6PrKOnErg==
  /@types/node-fetch/2.5.7:
    dependencies:
      '@types/node': 12.19.8
      form-data: 3.0.0
    dev: true
    resolution:
      integrity: sha512-o2WVNf5UhWRkxlf6eq+jMZDu7kjgpgJfl4xVNlvryc95O/6F2ld8ztKX+qu+Rjyet93WAWm5LjeX9H5FGkODvw==
  /@types/node/12.19.3:
    dev: true
    resolution:
      integrity: sha512-8Jduo8wvvwDzEVJCOvS/G6sgilOLvvhn1eMmK3TW8/T217O7u1jdrK6ImKLv80tVryaPSVeKu6sjDEiFjd4/eg==
  /@types/node/12.19.7:
    dev: true
    resolution:
      integrity: sha512-zvjOU1g4CpPilbTDUATnZCUb/6lARMRAqzT7ILwl1P3YvU2leEcZ2+fw9+Jrw/paXB1CgQyXTrN4hWDtqT9O2A==
  /@types/node/12.19.8:
    resolution:
      integrity: sha512-D4k2kNi0URNBxIRCb1khTnkWNHv8KSL1owPmS/K5e5t8B2GzMReY7AsJIY1BnP5KdlgC4rj9jk2IkDMasIE7xg==
  /@types/node/12.19.9:
    dev: true
    resolution:
      integrity: sha512-yj0DOaQeUrk3nJ0bd3Y5PeDRJ6W0r+kilosLA+dzF3dola/o9hxhMSg2sFvVcA2UHS5JSOsZp4S0c1OEXc4m1Q==
  /@types/node/14.14.10:
    dev: true
    resolution:
      integrity: sha512-J32dgx2hw8vXrSbu4ZlVhn1Nm3GbeCFNw2FWL8S5QKucHGY0cyNwjdQdO+KMBZ4wpmC7KhLCiNsdk1RFRIYUQQ==
  /@types/node/8.10.66:
    dev: true
    resolution:
      integrity: sha512-tktOkFUA4kXx2hhhrB8bIFb5TbwzS4uOhKEmwiD+NoiL0qtP2OQ9mFldbgD4dV1djrlBYP6eBuQZiWjuHUpqFw==
  /@types/normalize-package-data/2.4.0:
    resolution:
      integrity: sha512-f5j5b/Gf71L+dbqxIpQ4Z2WlmI/mPJ0fOkGGmFgtb6sAu97EPczzbS3/tJKxmcYDj55OX6ssqwDAWOHIYDRDGA==
  /@types/parse-json/4.0.0:
    dev: true
    resolution:
      integrity: sha512-//oorEZjL6sbPcKUaCdIGlIUeH26mgzimjBB77G6XRgnDl/L5wOnpyBGRe/Mmf5CVW3PwEBE1NjiMZ/ssFh4wA==
  /@types/pg-types/1.11.5:
    dev: true
    resolution:
      integrity: sha512-L8ogeT6vDzT1vxlW3KITTCt+BVXXVkLXfZ/XNm6UqbcJgxf+KPO7yjWx7dQQE8RW07KopL10x2gNMs41+IkMGQ==
  /@types/pg/7.14.7:
    dependencies:
      '@types/node': 12.19.8
      '@types/pg-types': 1.11.5
    dev: true
    resolution:
      integrity: sha512-ZnMOUidTP6Lwsb0bxHL6PVIL1lVC2CYNQWlA79kQ6nn0rK1/ynvkyN1wsR9pVZaP4WcCNioKT/2aU5UuLIQy2w==
  /@types/prettier/2.1.5:
    dev: true
    resolution:
      integrity: sha512-UEyp8LwZ4Dg30kVU2Q3amHHyTn1jEdhCIE59ANed76GaT1Vp76DD3ZWSAxgCrw6wJ0TqeoBpqmfUHiUDPs//HQ==
  /@types/progress/2.0.3:
    dependencies:
      '@types/node': 12.19.8
    dev: true
    resolution:
      integrity: sha512-bPOsfCZ4tsTlKiBjBhKnM8jpY5nmIll166IPD58D92hR7G7kZDfx5iB9wGF4NfZrdKolebjeAr3GouYkSGoJ/A==
  /@types/prompts/2.0.9:
    dependencies:
      '@types/node': 12.19.8
    dev: true
    resolution:
      integrity: sha512-TORZP+FSjTYMWwKadftmqEn6bziN5RnfygehByGsjxoK5ydnClddtv6GikGWPvCm24oI+YBwck5WDxIIyNxUrA==
  /@types/readable-stream/2.3.9:
    dependencies:
      '@types/node': 14.14.10
      safe-buffer: 5.2.1
    dev: true
    resolution:
      integrity: sha512-sqsgQqFT7HmQz/V5jH1O0fvQQnXAJO46Gg9LRO/JPfjmVmGUlcx831TZZO3Y3HtWhIkzf3kTsNT0Z0kzIhIvZw==
  /@types/redis/2.8.28:
    dependencies:
      '@types/node': 12.19.7
    dev: true
    resolution:
      integrity: sha512-8l2gr2OQ969ypa7hFOeKqtFoY70XkHxISV0pAwmQ2nm6CSPb1brmTmqJCGGrekCo+pAZyWlNXr+Kvo6L/1wijA==
  /@types/retry/0.12.0:
    resolution:
      integrity: sha512-wWKOClTTiizcZhXnPY4wikVAwmdYHp8q6DmC+EJUzAMsycb7HB32Kh9RN4+0gExjmPmZSAQjgURXIGATPegAvA==
  /@types/sqlite3/3.1.6:
    dependencies:
      '@types/node': 12.19.8
    dev: true
    resolution:
      integrity: sha512-OBsK0KIGUICExQ/ZvnPY4cKx5Kz4NcrVyGTIvOL5y4ajXu7r++RfBajfpGfGDmDVCKcoCDX1dO84/oeyeITnxA==
  /@types/stack-utils/2.0.0:
    dev: true
    resolution:
      integrity: sha512-RJJrrySY7A8havqpGObOB4W92QXKJo63/jFLLgpvOtsGUqbQZ9Sbgl35KMm1DjC6j7AvmmU2bIno+3IyEaemaw==
  /@types/tar/4.0.4:
    dependencies:
      '@types/minipass': 2.2.0
      '@types/node': 12.19.8
    dev: true
    resolution:
      integrity: sha512-0Xv+xcmkTsOZdIF4yCnd7RkOOyfyqPaqJ7RZFKnwdxfDbkN3eAAE9sHl8zJFqBz4VhxolW9EErbjR1oyH7jK2A==
  /@types/tedious/4.0.2:
    dependencies:
      '@types/node': 14.14.10
    dev: true
    resolution:
      integrity: sha512-VqGhXfiIEYmvc6y36PTlk29M65O07rUWIt5E9bzcWwQwCke9m+ZLsviR2x27x04UWogop0ENdfyJJM+QC5cdyQ==
  /@types/tunnel/0.0.0:
    dependencies:
      '@types/node': 14.14.10
    dev: true
    resolution:
      integrity: sha512-FGDp0iBRiBdPjOgjJmn1NH0KDLN+Z8fRmo+9J7XGBhubq1DPrGrbmG4UTlGzrpbCpesMqD0sWkzi27EYkOMHyg==
  /@types/ws/7.4.0:
    dependencies:
      '@types/node': 14.14.10
    dev: true
    resolution:
      integrity: sha512-Y29uQ3Uy+58bZrFLhX36hcI3Np37nqWE7ky5tjiDoy1GDZnIwVxS0CgF+s+1bXMzjKBFy+fqaRfb708iNzdinw==
  /@types/yargs-parser/15.0.0:
    dev: true
    resolution:
      integrity: sha512-FA/BWv8t8ZWJ+gEOnLLd8ygxH/2UFbAvgEonyfN6yWGLKc7zVjbpl2Y4CTjid9h2RfgPP6SEt6uHwEOply00yw==
  /@types/yargs/15.0.11:
    dependencies:
      '@types/yargs-parser': 15.0.0
    dev: true
    resolution:
      integrity: sha512-jfcNBxHFYJ4nPIacsi3woz1+kvUO6s1CyeEhtnDHBjHUMNj5UlW2GynmnSgiJJEdNg9yW5C8lfoNRZrHGv5EqA==
  /@typescript-eslint/eslint-plugin/4.9.0_2705378cb19c5349e92bb1dbd042259c:
    dependencies:
      '@typescript-eslint/experimental-utils': 4.9.0_eslint@7.15.0+typescript@4.0.3
      '@typescript-eslint/parser': 4.9.0_eslint@7.15.0+typescript@4.0.3
      '@typescript-eslint/scope-manager': 4.9.0
      debug: 4.3.1
      eslint: 7.15.0
      functional-red-black-tree: 1.0.1
      regexpp: 3.1.0
      semver: 7.3.4
      tsutils: 3.17.1_typescript@4.0.3
      typescript: 4.0.3
    dev: true
    engines:
      node: ^10.12.0 || >=12.0.0
    peerDependencies:
      '@typescript-eslint/parser': ^4.0.0
      eslint: ^5.0.0 || ^6.0.0 || ^7.0.0
      typescript: '*'
    peerDependenciesMeta:
      typescript:
        optional: true
    resolution:
      integrity: sha512-WrVzGMzzCrgrpnQMQm4Tnf+dk+wdl/YbgIgd5hKGa2P+lnJ2MON+nQnbwgbxtN9QDLi8HO+JAq0/krMnjQK6Cw==
  /@typescript-eslint/eslint-plugin/4.9.1_5897ef4c8a6133b7b28695ca449212ad:
    dependencies:
      '@typescript-eslint/experimental-utils': 4.9.1_eslint@7.15.0+typescript@4.1.2
      '@typescript-eslint/parser': 4.9.1_eslint@7.15.0+typescript@4.1.2
      '@typescript-eslint/scope-manager': 4.9.1
      debug: 4.3.1
      eslint: 7.15.0
      functional-red-black-tree: 1.0.1
      regexpp: 3.1.0
      semver: 7.3.4
      tsutils: 3.17.1_typescript@4.1.2
      typescript: 4.1.2
    dev: true
    engines:
      node: ^10.12.0 || >=12.0.0
    peerDependencies:
      '@typescript-eslint/parser': ^4.0.0
      eslint: ^5.0.0 || ^6.0.0 || ^7.0.0
      typescript: '*'
    peerDependenciesMeta:
      typescript:
        optional: true
    resolution:
      integrity: sha512-QRLDSvIPeI1pz5tVuurD+cStNR4sle4avtHhxA+2uyixWGFjKzJ+EaFVRW6dA/jOgjV5DTAjOxboQkRDE8cRlQ==
  /@typescript-eslint/experimental-utils/4.9.0_eslint@7.15.0+typescript@4.0.3:
    dependencies:
      '@types/json-schema': 7.0.6
      '@typescript-eslint/scope-manager': 4.9.0
      '@typescript-eslint/types': 4.9.0
      '@typescript-eslint/typescript-estree': 4.9.0_typescript@4.0.3
      eslint: 7.15.0
      eslint-scope: 5.1.1
      eslint-utils: 2.1.0
    dev: true
    engines:
      node: ^10.12.0 || >=12.0.0
    peerDependencies:
      eslint: '*'
      typescript: '*'
    resolution:
      integrity: sha512-0p8GnDWB3R2oGhmRXlEnCvYOtaBCijtA5uBfH5GxQKsukdSQyI4opC4NGTUb88CagsoNQ4rb/hId2JuMbzWKFQ==
  /@typescript-eslint/experimental-utils/4.9.0_eslint@7.15.0+typescript@4.1.2:
    dependencies:
      '@types/json-schema': 7.0.6
      '@typescript-eslint/scope-manager': 4.9.0
      '@typescript-eslint/types': 4.9.0
      '@typescript-eslint/typescript-estree': 4.9.0_typescript@4.1.2
      eslint: 7.15.0
      eslint-scope: 5.1.1
      eslint-utils: 2.1.0
    dev: true
    engines:
      node: ^10.12.0 || >=12.0.0
    peerDependencies:
      eslint: '*'
      typescript: '*'
    resolution:
      integrity: sha512-0p8GnDWB3R2oGhmRXlEnCvYOtaBCijtA5uBfH5GxQKsukdSQyI4opC4NGTUb88CagsoNQ4rb/hId2JuMbzWKFQ==
  /@typescript-eslint/experimental-utils/4.9.1_eslint@7.15.0+typescript@4.1.2:
    dependencies:
      '@types/json-schema': 7.0.6
      '@typescript-eslint/scope-manager': 4.9.1
      '@typescript-eslint/types': 4.9.1
      '@typescript-eslint/typescript-estree': 4.9.1_typescript@4.1.2
      eslint: 7.15.0
      eslint-scope: 5.1.1
      eslint-utils: 2.1.0
    dev: true
    engines:
      node: ^10.12.0 || >=12.0.0
    peerDependencies:
      eslint: '*'
      typescript: '*'
    resolution:
      integrity: sha512-c3k/xJqk0exLFs+cWSJxIjqLYwdHCuLWhnpnikmPQD2+NGAx9KjLYlBDcSI81EArh9FDYSL6dslAUSwILeWOxg==
  /@typescript-eslint/parser/4.9.0_eslint@7.15.0+typescript@4.0.3:
    dependencies:
      '@typescript-eslint/scope-manager': 4.9.0
      '@typescript-eslint/types': 4.9.0
      '@typescript-eslint/typescript-estree': 4.9.0_typescript@4.0.3
      debug: 4.3.1
      eslint: 7.15.0
      typescript: 4.0.3
    dev: true
    engines:
      node: ^10.12.0 || >=12.0.0
    peerDependencies:
      eslint: ^5.0.0 || ^6.0.0 || ^7.0.0
      typescript: '*'
    peerDependenciesMeta:
      typescript:
        optional: true
    resolution:
      integrity: sha512-QRSDAV8tGZoQye/ogp28ypb8qpsZPV6FOLD+tbN4ohKUWHD2n/u0Q2tIBnCsGwQCiD94RdtLkcqpdK4vKcLCCw==
  /@typescript-eslint/parser/4.9.1_eslint@7.15.0+typescript@4.1.2:
    dependencies:
      '@typescript-eslint/scope-manager': 4.9.1
      '@typescript-eslint/types': 4.9.1
      '@typescript-eslint/typescript-estree': 4.9.1_typescript@4.1.2
      debug: 4.3.1
      eslint: 7.15.0
      typescript: 4.1.2
    dev: true
    engines:
      node: ^10.12.0 || >=12.0.0
    peerDependencies:
      eslint: ^5.0.0 || ^6.0.0 || ^7.0.0
      typescript: '*'
    peerDependenciesMeta:
      typescript:
        optional: true
    resolution:
      integrity: sha512-Gv2VpqiomvQ2v4UL+dXlQcZ8zCX4eTkoIW+1aGVWT6yTO+6jbxsw7yQl2z2pPl/4B9qa5JXeIbhJpONKjXIy3g==
  /@typescript-eslint/scope-manager/4.9.0:
    dependencies:
      '@typescript-eslint/types': 4.9.0
      '@typescript-eslint/visitor-keys': 4.9.0
    dev: true
    engines:
      node: ^8.10.0 || ^10.13.0 || >=11.10.1
    resolution:
      integrity: sha512-q/81jtmcDtMRE+nfFt5pWqO0R41k46gpVLnuefqVOXl4QV1GdQoBWfk5REcipoJNQH9+F5l+dwa9Li5fbALjzg==
  /@typescript-eslint/scope-manager/4.9.1:
    dependencies:
      '@typescript-eslint/types': 4.9.1
      '@typescript-eslint/visitor-keys': 4.9.1
    dev: true
    engines:
      node: ^8.10.0 || ^10.13.0 || >=11.10.1
    resolution:
      integrity: sha512-sa4L9yUfD/1sg9Kl8OxPxvpUcqxKXRjBeZxBuZSSV1v13hjfEJkn84n0An2hN8oLQ1PmEl2uA6FkI07idXeFgQ==
  /@typescript-eslint/types/4.9.0:
    dev: true
    engines:
      node: ^8.10.0 || ^10.13.0 || >=11.10.1
    resolution:
      integrity: sha512-luzLKmowfiM/IoJL/rus1K9iZpSJK6GlOS/1ezKplb7MkORt2dDcfi8g9B0bsF6JoRGhqn0D3Va55b+vredFHA==
  /@typescript-eslint/types/4.9.1:
    dev: true
    engines:
      node: ^8.10.0 || ^10.13.0 || >=11.10.1
    resolution:
      integrity: sha512-fjkT+tXR13ks6Le7JiEdagnwEFc49IkOyys7ueWQ4O8k4quKPwPJudrwlVOJCUQhXo45PrfIvIarcrEjFTNwUA==
  /@typescript-eslint/typescript-estree/4.9.0_typescript@4.0.3:
    dependencies:
      '@typescript-eslint/types': 4.9.0
      '@typescript-eslint/visitor-keys': 4.9.0
      debug: 4.3.1
      globby: 11.0.1
      is-glob: 4.0.1
      lodash: 4.17.20
      semver: 7.3.4
      tsutils: 3.17.1_typescript@4.0.3
      typescript: 4.0.3
    dev: true
    engines:
      node: ^10.12.0 || >=12.0.0
    peerDependencies:
      typescript: '*'
    peerDependenciesMeta:
      typescript:
        optional: true
    resolution:
      integrity: sha512-rmDR++PGrIyQzAtt3pPcmKWLr7MA+u/Cmq9b/rON3//t5WofNR4m/Ybft2vOLj0WtUzjn018ekHjTsnIyBsQug==
  /@typescript-eslint/typescript-estree/4.9.0_typescript@4.1.2:
    dependencies:
      '@typescript-eslint/types': 4.9.0
      '@typescript-eslint/visitor-keys': 4.9.0
      debug: 4.3.1
      globby: 11.0.1
      is-glob: 4.0.1
      lodash: 4.17.20
      semver: 7.3.4
      tsutils: 3.17.1_typescript@4.1.2
      typescript: 4.1.2
    dev: true
    engines:
      node: ^10.12.0 || >=12.0.0
    peerDependencies:
      typescript: '*'
    peerDependenciesMeta:
      typescript:
        optional: true
    resolution:
      integrity: sha512-rmDR++PGrIyQzAtt3pPcmKWLr7MA+u/Cmq9b/rON3//t5WofNR4m/Ybft2vOLj0WtUzjn018ekHjTsnIyBsQug==
  /@typescript-eslint/typescript-estree/4.9.1_typescript@4.1.2:
    dependencies:
      '@typescript-eslint/types': 4.9.1
      '@typescript-eslint/visitor-keys': 4.9.1
      debug: 4.3.1
      globby: 11.0.1
      is-glob: 4.0.1
      lodash: 4.17.20
      semver: 7.3.4
      tsutils: 3.17.1_typescript@4.1.2
      typescript: 4.1.2
    dev: true
    engines:
      node: ^10.12.0 || >=12.0.0
    peerDependencies:
      typescript: '*'
    peerDependenciesMeta:
      typescript:
        optional: true
    resolution:
      integrity: sha512-bzP8vqwX6Vgmvs81bPtCkLtM/Skh36NE6unu6tsDeU/ZFoYthlTXbBmpIrvosgiDKlWTfb2ZpPELHH89aQjeQw==
  /@typescript-eslint/visitor-keys/4.9.0:
    dependencies:
      '@typescript-eslint/types': 4.9.0
      eslint-visitor-keys: 2.0.0
    dev: true
    engines:
      node: ^8.10.0 || ^10.13.0 || >=11.10.1
    resolution:
      integrity: sha512-sV45zfdRqQo1A97pOSx3fsjR+3blmwtdCt8LDrXgCX36v4Vmz4KHrhpV6Fo2cRdXmyumxx11AHw0pNJqCNpDyg==
  /@typescript-eslint/visitor-keys/4.9.1:
    dependencies:
      '@typescript-eslint/types': 4.9.1
      eslint-visitor-keys: 2.0.0
    dev: true
    engines:
      node: ^8.10.0 || ^10.13.0 || >=11.10.1
    resolution:
      integrity: sha512-9gspzc6UqLQHd7lXQS7oWs+hrYggspv/rk6zzEMhCbYwPE/sF7oxo7GAjkS35Tdlt7wguIG+ViWCPtVZHz/ybQ==
  /abab/2.0.5:
    dev: true
    resolution:
      integrity: sha512-9IK9EadsbHo6jLWIpxpR6pL0sazTXV6+SQv25ZB+F7Bj9mJNaOc4nCRabwd5M/JwmUa8idz6Eci6eKfJryPs6Q==
  /abbrev/1.1.1:
    dev: true
    resolution:
      integrity: sha512-nne9/IiQ/hzIhY6pdDnbBtz7DjPTKrY00P/zvPSm5pOFkl6xuGrGnXn/VtTNNfNtAfZ9/1RtehkszU9qcTii0Q==
  /abort-controller/3.0.0:
    dependencies:
      event-target-shim: 5.0.1
    dev: true
    engines:
      node: '>=6.5'
    resolution:
      integrity: sha512-h8lQ8tacZYnR3vNQTgibj+tODHI5/+l06Au2Pcriv/Gmet0eaj4TwWH41sO9wnHDiQsEj19q0drzdWdeAHtweg==
  /accepts/1.3.7:
    dependencies:
      mime-types: 2.1.27
      negotiator: 0.6.2
    dev: true
    engines:
      node: '>= 0.6'
    resolution:
      integrity: sha512-Il80Qs2WjYlJIBNzNkK6KYqlVMTbZLXgHx2oT0pU/fjRHyEp+PEfEPY0R3WCwAGVOtauxh1hOxNgIf5bv7dQpA==
  /acorn-globals/6.0.0:
    dependencies:
      acorn: 7.4.1
      acorn-walk: 7.2.0
    dev: true
    resolution:
      integrity: sha512-ZQl7LOWaF5ePqqcX4hLuv/bLXYQNfNWw2c0/yX/TsPRKamzHcTGQnlCjHT3TsmkOUVEPS3crCxiPfdzE/Trlhg==
  /acorn-jsx/5.3.1_acorn@7.4.1:
    dependencies:
      acorn: 7.4.1
    dev: true
    peerDependencies:
      acorn: ^6.0.0 || ^7.0.0 || ^8.0.0
    resolution:
      integrity: sha512-K0Ptm/47OKfQRpNQ2J/oIN/3QYiK6FwW+eJbILhsdxh2WTLdl+30o8aGdTbm5JbffpFFAg/g+zi1E+jvJha5ng==
  /acorn-walk/7.2.0:
    dev: true
    engines:
      node: '>=0.4.0'
    resolution:
      integrity: sha512-OPdCF6GsMIP+Az+aWfAAOEt2/+iVDKE7oy6lJ098aoe59oAmK76qV6Gw60SbZ8jHuG2wH058GF4pLFbYamYrVA==
  /acorn/7.4.1:
    dev: true
    engines:
      node: '>=0.4.0'
    hasBin: true
    resolution:
      integrity: sha512-nQyp0o1/mNdbTO1PO6kHkwSrmgZ0MT/jCCpNiwbUjGoRN4dlBhqJtoQuCnEOKzgTVwg0ZWiCoQy6SxMebQVh8A==
  /adal-node/0.1.28:
    dependencies:
      '@types/node': 8.10.66
      async: 3.2.0
      date-utils: 1.2.21
      jws: 3.2.2
      request: 2.88.2
      underscore: 1.12.0
      uuid: 3.4.0
      xmldom: 0.4.0
      xpath.js: 1.1.0
    dev: true
    engines:
      node: '>= 0.6.15'
    resolution:
      integrity: sha1-RoxLs+u9lrEnBmn0ucuk4AZepIU=
  /agent-base/5.1.1:
    dev: true
    engines:
      node: '>= 6.0.0'
    resolution:
      integrity: sha512-TMeqbNl2fMW0nMjTEPOwe3J/PRFP4vqeoNuQMG0HlMrtm5QxKqdvAkZ1pRBQ/ulIyDD5Yq0nJ7YbdD8ey0TO3g==
  /agent-base/6.0.2:
    dependencies:
      debug: 4.3.1
    engines:
      node: '>= 6.0.0'
    resolution:
      integrity: sha512-RZNwNclF7+MS/8bDg70amg32dyeZGZxiDuQmZxKLAlQjr3jGyLx+4Kkk58UO7D2QdgFIQCovuSuZESne6RG6XQ==
  /aggregate-error/3.1.0:
    dependencies:
      clean-stack: 2.2.0
      indent-string: 4.0.0
    engines:
      node: '>=8'
    resolution:
      integrity: sha512-4I7Td01quW/RpocfNayFdFVk1qSuoh0E7JrbRJ16nH01HhKFQ88INq9Sd+nd72zqRySlr9BmDA8xlEJ6vJMrYA==
  /ajv/6.12.6:
    dependencies:
      fast-deep-equal: 3.1.3
      fast-json-stable-stringify: 2.1.0
      json-schema-traverse: 0.4.1
      uri-js: 4.4.0
    dev: true
    resolution:
      integrity: sha512-j3fVLgvTo527anyYyJOGTYJbG+vnnQYvE0m5mmkc1TK+nxAppkCLMIL0aZ4dblVCNoGShhm+kzE4ZUykBoMg4g==
  /ansi-colors/4.1.1:
    dev: true
    engines:
      node: '>=6'
    resolution:
      integrity: sha512-JoX0apGbHaUJBNl6yF+p6JAFYZ666/hhCGKN5t9QFjbJQKUU/g8MNbFDbvfrgKXvI1QpZplPOnwIo99lX/AAmA==
  /ansi-escapes/4.3.1:
    dependencies:
      type-fest: 0.11.0
    engines:
      node: '>=8'
    resolution:
      integrity: sha512-JWF7ocqNrp8u9oqpgV+wH5ftbt+cfvv+PTjOvKLT3AdYly/LmORARfEVT1iyjwN+4MqE5UmVKoAdIBqeoCHgLA==
  /ansi-regex/2.1.1:
    dev: true
    engines:
      node: '>=0.10.0'
    resolution:
      integrity: sha1-w7M6te42DYbg5ijwRorn7yfWVN8=
  /ansi-regex/4.1.0:
    dev: true
    engines:
      node: '>=6'
    resolution:
      integrity: sha512-1apePfXM1UOSqw0o9IiFAovVz9M5S1Dg+4TrDwfMewQ6p/rmMueb7tWZjQ1rx4Loy1ArBggoqGpfqqdI4rondg==
  /ansi-regex/5.0.0:
    engines:
      node: '>=8'
    resolution:
      integrity: sha512-bY6fj56OUQ0hU1KjFNDQuJFezqKdrAyFdIevADiqrWHwSlbmBNMHp5ak2f40Pm8JTFyM2mqxkG6ngkHO11f/lg==
  /ansi-styles/3.2.1:
    dependencies:
      color-convert: 1.9.3
    engines:
      node: '>=4'
    resolution:
      integrity: sha512-VT0ZI6kZRdTh8YyJw3SMbYm/u+NqfsAxEpWO0Pf9sq8/e94WxxOpPKx9FR1FlyCtOVDNOQ+8ntlqFxiRc+r5qA==
  /ansi-styles/4.3.0:
    dependencies:
      color-convert: 2.0.1
    engines:
      node: '>=8'
    resolution:
      integrity: sha512-zbB9rCJAT1rbjiVDb2hqKFHNYLxgtk8NURxZ3IZwD3F6NtxbXZQCnnSi1Lkx+IDohdPlFp222wVALIheZJQSEg==
  /anymatch/2.0.0:
    dependencies:
      micromatch: 3.1.10
      normalize-path: 2.1.1
    dev: true
    resolution:
      integrity: sha512-5teOsQWABXHHBFP9y3skS5P3d/WfWXpv3FUpy+LorMrNYaT9pI4oLMQX7jzQ2KklNpGpWHzdCXTDT2Y3XGlZBw==
  /anymatch/3.1.1:
    dependencies:
      normalize-path: 3.0.0
      picomatch: 2.2.2
    dev: true
    engines:
      node: '>= 8'
    resolution:
      integrity: sha512-mM8522psRCqzV+6LhomX5wgp25YVibjh8Wj23I5RPkPppSVSjyKD2A2mBJmWGa+KN7f2D6LNh9jkBCeyLktzjg==
  /aproba/1.2.0:
    dev: true
    resolution:
      integrity: sha512-Y9J6ZjXtoYh8RnXVCMOU/ttDmk1aBjunq9vO0ta5x85WDQiQfUF9sIPBITdbiiIVcBo03Hi3jMxigBtsddlXRw==
  /archiver-utils/2.1.0:
    dependencies:
      glob: 7.1.6
      graceful-fs: 4.2.4
      lazystream: 1.0.0
      lodash.defaults: 4.2.0
      lodash.difference: 4.5.0
      lodash.flatten: 4.4.0
      lodash.isplainobject: 4.0.6
      lodash.union: 4.6.0
      normalize-path: 3.0.0
      readable-stream: 2.3.7
    engines:
      node: '>= 6'
    resolution:
      integrity: sha512-bEL/yUb/fNNiNTuUz979Z0Yg5L+LzLxGJz8x79lYmR54fmTIb6ob/hNQgkQnIUDWIFjZVQwl9Xs356I6BAMHfw==
  /archiver/4.0.2:
    dependencies:
      archiver-utils: 2.1.0
      async: 3.2.0
      buffer-crc32: 0.2.13
      glob: 7.1.6
      readable-stream: 3.6.0
      tar-stream: 2.1.4
      zip-stream: 3.0.1
    engines:
      node: '>= 8'
    resolution:
      integrity: sha512-B9IZjlGwaxF33UN4oPbfBkyA4V1SxNLeIhR1qY8sRXSsbdUkEHrrOvwlYFPx+8uQeCe9M+FG6KgO+imDmQ79CQ==
  /are-we-there-yet/1.1.5:
    dependencies:
      delegates: 1.0.0
      readable-stream: 2.3.7
    dev: true
    resolution:
      integrity: sha512-5hYdAkZlcG8tOLujVDTgCT+uPX0VnpAH28gWsLfzpXYm7wP6mp5Q/gYyR7YQ0cKVJcXJnl3j2kpBan13PtQf6w==
  /arg/4.1.3:
    dev: true
    resolution:
      integrity: sha512-58S9QDqG0Xx27YwPSt9fJxivjYl432YCwfDMfZ+71RAqUrZef7LrKQZ3LHLOwCS4FLNBplP533Zx895SeOCHvA==
  /arg/5.0.0:
    resolution:
      integrity: sha512-4P8Zm2H+BRS+c/xX1LrHw0qKpEhdlZjLCgWy+d78T9vqa2Z2SiD2wMrYuWIAFy5IZUD7nnNXroRttz+0RzlrzQ==
  /argparse/1.0.10:
    dependencies:
      sprintf-js: 1.0.3
    dev: true
    resolution:
      integrity: sha512-o5Roy6tNG4SL/FOkCAN6RzjiakZS25RLYFrcMttJqbdd8BWrnA+fGz57iN5Pb06pvBGvl5gQ0B48dJlslXvoTg==
  /arr-diff/4.0.0:
    dev: true
    engines:
      node: '>=0.10.0'
    resolution:
      integrity: sha1-1kYQdP6/7HHn4VI1dhoyml3HxSA=
  /arr-flatten/1.1.0:
    dev: true
    engines:
      node: '>=0.10.0'
    resolution:
      integrity: sha512-L3hKV5R/p5o81R7O02IGnwpDmkp6E982XhtbuwSe3O4qOtMMMtodicASA1Cny2U+aCXcNpml+m4dPsvsJ3jatg==
  /arr-union/3.1.0:
    dev: true
    engines:
      node: '>=0.10.0'
    resolution:
      integrity: sha1-45sJrqne+Gao8gbiiK9jkZuuOcQ=
  /array-flatten/1.1.1:
    dev: true
    resolution:
      integrity: sha1-ml9pkFGx5wczKPKgCJaLZOopVdI=
  /array-union/2.1.0:
    engines:
      node: '>=8'
    resolution:
      integrity: sha512-HGyxoOTYUyCM6stUe6EJgnd4EoewAI7zMdfqO+kGjnlZmBDz/cR5pf8r/cR4Wq60sL/p0IkcjUEEPwS3GFrIyw==
  /array-unique/0.3.2:
    dev: true
    engines:
      node: '>=0.10.0'
    resolution:
      integrity: sha1-qJS3XUvE9s1nnvMkSp/Y9Gri1Cg=
  /asn1/0.2.4:
    dependencies:
      safer-buffer: 2.1.2
    dev: true
    resolution:
      integrity: sha512-jxwzQpLQjSmWXgwaCZE9Nz+glAG01yF1QnWgbhGwHI5A6FRIEY6IVqtHhIepHqI7/kyEyQEagBC5mBEFlIYvdg==
  /assert-plus/1.0.0:
    dev: true
    engines:
      node: '>=0.8'
    resolution:
      integrity: sha1-8S4PPF13sLHN2RRpQuTpbB5N1SU=
  /assign-symbols/1.0.0:
    dev: true
    engines:
      node: '>=0.10.0'
    resolution:
      integrity: sha1-WWZ/QfrdTyDMvCu5a41Pf3jsA2c=
  /astral-regex/1.0.0:
    dev: true
    engines:
      node: '>=4'
    resolution:
      integrity: sha512-+Ryf6g3BKoRc7jfp7ad8tM4TtMiaWvbF/1/sQcZPkkS7ag3D5nMBCe2UfOTONtAkaG0tO0ij3C5Lwmf1EiyjHg==
  /astral-regex/2.0.0:
    engines:
      node: '>=8'
    resolution:
      integrity: sha512-Z7tMw1ytTXt5jqMcOP+OQteU1VuNK9Y02uuJtKQ1Sv69jXQKKg5cibLwGJow8yzZP+eAc18EmLGPal0bp36rvQ==
  /async/3.2.0:
    resolution:
      integrity: sha512-TR2mEZFVOj2pLStYxLht7TyfuRzaydfpxr3k9RpHIzMgw7A64dzsdqCxH1WJyQdoe8T10nDXd9wnEigmiuHIZw==
  /asynckit/0.4.0:
    dev: true
    resolution:
      integrity: sha1-x57Zf380y48robyXkLzDZkdLS3k=
  /atob/2.1.2:
    dev: true
    engines:
      node: '>= 4.5.0'
    hasBin: true
    resolution:
      integrity: sha512-Wm6ukoaOGJi/73p/cl2GvLjTI5JM1k/O14isD73YML8StrH/7/lRFgmg8nICZgD3bZZvjwCGxtMOD3wWNAu8cg==
  /aws-sign2/0.7.0:
    dev: true
    resolution:
      integrity: sha1-tG6JCTSpWR8tL2+G1+ap8bP+dqg=
  /aws4/1.11.0:
    dev: true
    resolution:
      integrity: sha512-xh1Rl34h6Fi1DC2WWKfxUTVqRsNnr6LsKz2+hfwDxQJWmrx8+c7ylaqBMcHfl1U1r2dsifOvKX3LQuLNZ+XSvA==
  /axios/0.19.2:
    dependencies:
      follow-redirects: 1.5.10
    dev: true
    resolution:
      integrity: sha512-fjgm5MvRHLhx+osE2xoekY70AhARk3a6hkN+3Io1jc00jtquGvxYlKlsFUhmUET0V5te6CcZI7lcv2Ym61mjHA==
  /babel-jest/26.6.3_@babel+core@7.12.9:
    dependencies:
      '@babel/core': 7.12.9
      '@jest/transform': 26.6.2
      '@jest/types': 26.6.2
      '@types/babel__core': 7.1.12
      babel-plugin-istanbul: 6.0.0
      babel-preset-jest: 26.6.2_@babel+core@7.12.9
      chalk: 4.1.0
      graceful-fs: 4.2.4
      slash: 3.0.0
    dev: true
    engines:
      node: '>= 10.14.2'
    peerDependencies:
      '@babel/core': ^7.0.0
    resolution:
      integrity: sha512-pl4Q+GAVOHwvjrck6jKjvmGhnO3jHX/xuB9d27f+EJZ/6k+6nMuPjorrYp7s++bKKdANwzElBWnLWaObvTnaZA==
  /babel-plugin-istanbul/6.0.0:
    dependencies:
      '@babel/helper-plugin-utils': 7.10.4
      '@istanbuljs/load-nyc-config': 1.1.0
      '@istanbuljs/schema': 0.1.2
      istanbul-lib-instrument: 4.0.3
      test-exclude: 6.0.0
    dev: true
    engines:
      node: '>=8'
    resolution:
      integrity: sha512-AF55rZXpe7trmEylbaE1Gv54wn6rwU03aptvRoVIGP8YykoSxqdVLV1TfwflBCE/QtHmqtP8SWlTENqbK8GCSQ==
  /babel-plugin-jest-hoist/26.6.2:
    dependencies:
      '@babel/template': 7.12.7
      '@babel/types': 7.12.7
      '@types/babel__core': 7.1.12
      '@types/babel__traverse': 7.0.16
    dev: true
    engines:
      node: '>= 10.14.2'
    resolution:
      integrity: sha512-PO9t0697lNTmcEHH69mdtYiOIkkOlj9fySqfO3K1eCcdISevLAE0xY59VLLUj0SoiPiTX/JU2CYFpILydUa5Lw==
  /babel-preset-current-node-syntax/1.0.0_@babel+core@7.12.9:
    dependencies:
      '@babel/core': 7.12.9
      '@babel/plugin-syntax-async-generators': 7.8.4_@babel+core@7.12.9
      '@babel/plugin-syntax-bigint': 7.8.3_@babel+core@7.12.9
      '@babel/plugin-syntax-class-properties': 7.12.1_@babel+core@7.12.9
      '@babel/plugin-syntax-import-meta': 7.10.4_@babel+core@7.12.9
      '@babel/plugin-syntax-json-strings': 7.8.3_@babel+core@7.12.9
      '@babel/plugin-syntax-logical-assignment-operators': 7.10.4_@babel+core@7.12.9
      '@babel/plugin-syntax-nullish-coalescing-operator': 7.8.3_@babel+core@7.12.9
      '@babel/plugin-syntax-numeric-separator': 7.10.4_@babel+core@7.12.9
      '@babel/plugin-syntax-object-rest-spread': 7.8.3_@babel+core@7.12.9
      '@babel/plugin-syntax-optional-catch-binding': 7.8.3_@babel+core@7.12.9
      '@babel/plugin-syntax-optional-chaining': 7.8.3_@babel+core@7.12.9
      '@babel/plugin-syntax-top-level-await': 7.12.1_@babel+core@7.12.9
    dev: true
    peerDependencies:
      '@babel/core': ^7.0.0
    resolution:
      integrity: sha512-mGkvkpocWJes1CmMKtgGUwCeeq0pOhALyymozzDWYomHTbDLwueDYG6p4TK1YOeYHCzBzYPsWkgTto10JubI1Q==
  /babel-preset-jest/26.6.2_@babel+core@7.12.9:
    dependencies:
      '@babel/core': 7.12.9
      babel-plugin-jest-hoist: 26.6.2
      babel-preset-current-node-syntax: 1.0.0_@babel+core@7.12.9
    dev: true
    engines:
      node: '>= 10.14.2'
    peerDependencies:
      '@babel/core': ^7.0.0
    resolution:
      integrity: sha512-YvdtlVm9t3k777c5NPQIv6cxFFFapys25HiUmuSgHwIZhfifweR5c5Sf5nwE3MAbfu327CYSvps8Yx6ANLyleQ==
  /balanced-match/1.0.0:
    resolution:
      integrity: sha1-ibTRmasr7kneFk6gK4nORi1xt2c=
  /base/0.11.2:
    dependencies:
      cache-base: 1.0.1
      class-utils: 0.3.6
      component-emitter: 1.3.0
      define-property: 1.0.0
      isobject: 3.0.1
      mixin-deep: 1.3.2
      pascalcase: 0.1.1
    dev: true
    engines:
      node: '>=0.10.0'
    resolution:
      integrity: sha512-5T6P4xPgpp0YDFvSWwEZ4NoE3aM4QBQXDzmVbraCkFj8zHM+mba8SyqB5DbZWyR7mYHo6Y7BdQo3MoA4m0TeQg==
  /base64-js/1.5.1:
    resolution:
      integrity: sha512-AKpaYlHn8t4SVbOHCy+b5+KKgvR4vrsD8vbvrbiQJps7fKDTkjkDry6ji0rUJjC0kzbNePLwzxq8iypo41qeWA==
  /batching-toposort/1.2.0:
    dev: true
    engines:
      node: '>=8.0.0'
    resolution:
      integrity: sha512-HDf0OOv00dqYGm+M5tJ121RTzX0sK9fxzBMKXYsuQrY0pKSOJjc5qa0DUtzvCGkgIVf1YON2G1e/MHEdHXVaRQ==
  /bcrypt-pbkdf/1.0.2:
    dependencies:
      tweetnacl: 0.14.5
    dev: true
    resolution:
      integrity: sha1-pDAdOJtqQ/m2f/PKEaP2Y342Dp4=
  /bl/3.0.1:
    dependencies:
      readable-stream: 3.6.0
    dev: true
    resolution:
      integrity: sha512-jrCW5ZhfQ/Vt07WX1Ngs+yn9BDqPL/gw28S7s9H6QK/gupnizNzJAss5akW20ISgOrbLTlXOOCTJeNUQqruAWQ==
  /bl/4.0.3:
    dependencies:
      buffer: 5.7.1
      inherits: 2.0.4
      readable-stream: 3.6.0
    resolution:
      integrity: sha512-fs4G6/Hu4/EE+F75J8DuN/0IpQqNjAdC7aEQv7Qt8MHGUH7Ckv2MwTEEeN9QehD0pfIDkMI1bkHYkKy7xHyKIg==
  /block-stream/0.0.9:
    dependencies:
      inherits: 2.0.4
    dev: true
    engines:
      node: 0.4 || >=0.5.8
    optional: true
    resolution:
      integrity: sha1-E+v+d4oDIFz+A3UUgeu0szAMEmo=
  /body-parser/1.19.0:
    dependencies:
      bytes: 3.1.0
      content-type: 1.0.4
      debug: 2.6.9
      depd: 1.1.2
      http-errors: 1.7.2
      iconv-lite: 0.4.24
      on-finished: 2.3.0
      qs: 6.7.0
      raw-body: 2.4.0
      type-is: 1.6.18
    dev: true
    engines:
      node: '>= 0.8'
    resolution:
      integrity: sha512-dhEPs72UPbDnAQJ9ZKMNTP6ptJaionhP5cBb541nXPlW60Jepo9RV/a4fX4XWW9CuFNK22krhrj1+rgzifNCsw==
  /brace-expansion/1.1.11:
    dependencies:
      balanced-match: 1.0.0
      concat-map: 0.0.1
    resolution:
      integrity: sha512-iCuPHDFgrHX7H2vEI/5xpz07zSHB00TpugqhmYtVmMO6518mCuRMoOYFldEBl0g187ufozdaHgWKcYFb61qGiA==
  /braces/2.3.2:
    dependencies:
      arr-flatten: 1.1.0
      array-unique: 0.3.2
      extend-shallow: 2.0.1
      fill-range: 4.0.0
      isobject: 3.0.1
      repeat-element: 1.1.3
      snapdragon: 0.8.2
      snapdragon-node: 2.1.1
      split-string: 3.1.0
      to-regex: 3.0.2
    dev: true
    engines:
      node: '>=0.10.0'
    resolution:
      integrity: sha512-aNdbnj9P8PjdXU4ybaWLK2IF3jc/EoDYbC7AazW6to3TRsfXxscC9UXOB5iDiEQrkyIbWp2SLQda4+QAa7nc3w==
  /braces/3.0.2:
    dependencies:
      fill-range: 7.0.1
    engines:
      node: '>=8'
    resolution:
      integrity: sha512-b8um+L1RzM3WDSzvhm6gIz1yfTbBt6YTlcEKAvsmqCZZFw46z626lVj9j1yEPW33H5H+lBQpZMP1k8l+78Ha0A==
  /browser-process-hrtime/1.0.0:
    dev: true
    resolution:
      integrity: sha512-9o5UecI3GhkpM6DrXr69PblIuWxPKk9Y0jHBRhdocZ2y7YECBFCsHm79Pr3OyR2AvjhDkabFJaDJMYRazHgsow==
  /bs-logger/0.2.6:
    dependencies:
      fast-json-stable-stringify: 2.1.0
    dev: true
    engines:
      node: '>= 6'
    resolution:
      integrity: sha512-pd8DCoxmbgc7hyPKOvxtqNcjYoOsABPQdcCUjGp3d42VR2CX1ORhk2A87oqqu5R1kk+76nsxZupkmyd+MVtCog==
  /bser/2.1.1:
    dependencies:
      node-int64: 0.4.0
    dev: true
    resolution:
      integrity: sha512-gQxTNE/GAfIIrmHLUE3oJyp5FO6HRBfhjnw4/wMmA63ZGDJnWBmgY/lyQBpnDUkGmAhbSe39tx2d/iTOAfglwQ==
  /buffer-crc32/0.2.13:
    resolution:
      integrity: sha1-DTM+PwDqxQqhRUq9MO+MKl2ackI=
  /buffer-equal-constant-time/1.0.1:
    dev: true
    resolution:
      integrity: sha1-+OcRMvf/5uAaXJaXpMbz5I1cyBk=
  /buffer-from/1.1.1:
    dev: true
    resolution:
      integrity: sha512-MQcXEUbCKtEo7bhqEs6560Hyd4XaovZlO/k9V3hjVUF/zwW7KBVdSK4gIt/bzwS9MbR5qob+F5jusZsb0YQK2A==
  /buffer-writer/2.0.0:
    dev: true
    engines:
      node: '>=4'
    resolution:
      integrity: sha512-a7ZpuTZU1TRtnwyCNW3I5dc0wWNC3VR9S++Ewyk2HHZdrO3CQJqSpd+95Us590V6AL7JqUAH2IwZ/398PmNFgw==
  /buffer/5.7.1:
    dependencies:
      base64-js: 1.5.1
      ieee754: 1.2.1
    resolution:
      integrity: sha512-EHcyIPBQ4BSGlvjB16k5KgAJ27CIsHY/2JBmCRReo48y9rQ3MaUzWX3KVlBa4U7MyX02HdVj0K7C3WaB3ju7FQ==
  /byline/5.0.0:
    dev: true
    engines:
      node: '>=0.10.0'
    resolution:
      integrity: sha1-dBxSFkaOrcRXsDQQEYrXfejB3bE=
  /bytes/3.1.0:
    dev: true
    engines:
      node: '>= 0.8'
    resolution:
      integrity: sha512-zauLjrfCG+xvoyaqLoV8bLVXXNGC4JqlxFCutSDWA6fJrTo2ZuvLYTqZ7aHBLZSMOopbzwv8f+wZcVzfVTI2Dg==
  /cache-base/1.0.1:
    dependencies:
      collection-visit: 1.0.0
      component-emitter: 1.3.0
      get-value: 2.0.6
      has-value: 1.0.0
      isobject: 3.0.1
      set-value: 2.0.1
      to-object-path: 0.3.0
      union-value: 1.0.1
      unset-value: 1.0.0
    dev: true
    engines:
      node: '>=0.10.0'
    resolution:
      integrity: sha512-AKcdTnFSWATd5/GCPRxr2ChwIJ85CeyrEyjRHlKxQ56d4XJMGym0uAiKn0xbLOGOl3+yRpOTi484dVCEc5AUzQ==
  /callsites/3.1.0:
    dev: true
    engines:
      node: '>=6'
    resolution:
      integrity: sha512-P8BjAsXvZS+VIDUI11hHCQEv74YT67YUi5JJFNWIqL235sBmjX4+qx9Muvls5ivyNENctx46xQLQ3aTuE7ssaQ==
  /camelcase/5.3.1:
    dev: true
    engines:
      node: '>=6'
    resolution:
      integrity: sha512-L28STB170nwWS63UjtlEOE3dldQApaJXZkOI1uMFfzf3rRuPegHaHesyee+YxQ+W6SvRDQV6UrdOdRiR153wJg==
  /camelcase/6.2.0:
    dev: true
    engines:
      node: '>=10'
    resolution:
      integrity: sha512-c7wVvbw3f37nuobQNtgsgG9POC9qMbNuMQmTCqZv23b6MIz0fcYpBiOlv9gEN/hdLdnZTDQhg6e9Dq5M1vKvfg==
  /capture-exit/2.0.0:
    dependencies:
      rsvp: 4.8.5
    dev: true
    engines:
      node: 6.* || 8.* || >= 10.*
    resolution:
      integrity: sha512-PiT/hQmTonHhl/HFGN+Lx3JJUznrVYJ3+AQsnthneZbvW7x+f08Tk7yLJTLEOUvBTbduLeeBkxEaYXUOUrRq6g==
  /caseless/0.12.0:
    dev: true
    resolution:
      integrity: sha1-G2gcIf+EAzyCZUMJBolCDRhxUdw=
  /chalk/2.4.2:
    dependencies:
      ansi-styles: 3.2.1
      escape-string-regexp: 1.0.5
      supports-color: 5.5.0
    engines:
      node: '>=4'
    resolution:
      integrity: sha512-Mti+f9lpJNcwF4tWV8/OrTTtF1gZi+f8FqlyAdouralcFWFQWF2+NgCHShjkCb+IFBLq9buZwE1xckQU4peSuQ==
  /chalk/3.0.0:
    dependencies:
      ansi-styles: 4.3.0
      supports-color: 7.2.0
    dev: true
    engines:
      node: '>=8'
    resolution:
      integrity: sha512-4D3B6Wf41KOYRFdszmDqMCGq5VV/uMAB273JILmO+3jAlh8X4qDtdtgCR3fxtbLEMzSx22QdhnDcJvu2u1fVwg==
  /chalk/4.1.0:
    dependencies:
      ansi-styles: 4.3.0
      supports-color: 7.2.0
    engines:
      node: '>=10'
    resolution:
      integrity: sha512-qwx12AxXe2Q5xQ43Ac//I6v5aXTipYrSESdOgzrN+9XjgEpyjpKuvSGaN4qE93f7TQTlerQQ8S+EQ0EyDoVL1A==
  /char-regex/1.0.2:
    dev: true
    engines:
      node: '>=10'
    resolution:
      integrity: sha512-kWWXztvZ5SBQV+eRgKFeh8q5sLuZY2+8WUIzlxWVTg+oGwY14qylx1KbKzHd8P6ZYkAg0xyIDU9JMHhyJMZ1jw==
  /checkpoint-client/1.1.18:
    dependencies:
      ci-info: 2.0.0
      env-paths: 2.2.0
      fast-write-atomic: 0.2.1
      make-dir: 3.1.0
      ms: 2.1.2
      node-fetch: 2.6.1
      uuid: 8.3.0
    resolution:
      integrity: sha512-tTvUGOs/0Hncjq3Ko9h9Yx8facRrMpKsYXDBo7vSkl+sFKL7bxU56rQektBeEK7WcaLzGNmP2UfRfWar5P9qXA==
  /chownr/1.1.4:
    dev: true
    resolution:
      integrity: sha512-jJ0bqzaylmJtVnNgzTeSOs8DPavpbYgEr/b0YL8/2GO3xJEhInFmhKMUnEJQjZumK7KXGFhUy89PrsJWlakBVg==
  /chownr/2.0.0:
    engines:
      node: '>=10'
    resolution:
      integrity: sha512-bIomtDF5KGpdogkLd9VspvFzk9KfpyyGlS8YFVZl7TGPBHL5snIOnxeshwVgPteQ9b4Eydl+pVbIyE1DcvCWgQ==
  /ci-info/2.0.0:
    resolution:
      integrity: sha512-5tK7EtrZ0N+OLFMthtqOj4fI2Jeb88C4CAZPu25LDVUgXJ0A3Js4PMGqrn0JU1W0Mh1/Z8wZzYPxqUrXeBboCQ==
  /cjs-module-lexer/0.6.0:
    dev: true
    resolution:
      integrity: sha512-uc2Vix1frTfnuzxxu1Hp4ktSvM3QaI4oXl4ZUqL1wjTu/BGki9TrCWoqLTg/drR1KwAEarXuRFCG2Svr1GxPFw==
  /class-utils/0.3.6:
    dependencies:
      arr-union: 3.1.0
      define-property: 0.2.5
      isobject: 3.0.1
      static-extend: 0.1.2
    dev: true
    engines:
      node: '>=0.10.0'
    resolution:
      integrity: sha512-qOhPa/Fj7s6TY8H8esGu5QNpMMQxz79h+urzrNYN6mn+9BnxlDGf5QZ+XeCDsxSjPqsSR56XOZOJmpeurnLMeg==
  /clean-stack/2.2.0:
    engines:
      node: '>=6'
    resolution:
      integrity: sha512-4diC9HaTE+KRAMWhDhrGOECgWZxoevMc5TlkObMqNSsVU62PYzXZ/SMTjzyGAFF1YusgxGcSWTEXBhp0CPwQ1A==
  /cli-cursor/3.1.0:
    dependencies:
      restore-cursor: 3.1.0
    engines:
      node: '>=8'
    resolution:
      integrity: sha512-I/zHAwsKf9FqGoXM4WWRACob9+SNukZTd94DWF57E4toouRulbCxcUh6RKUEOQlYTHJnzkPMySvPNaaSLNfLZw==
  /cli-truncate/2.1.0:
    dependencies:
      slice-ansi: 3.0.0
      string-width: 4.2.0
    engines:
      node: '>=8'
    resolution:
      integrity: sha512-n8fOixwDD6b/ObinzTrp1ZKFzbgvKZvuz/TvejnLn1aQfC6r52XEx85FmuC+3HI+JM7coBRXUvNqEU2PHVrHpg==
  /cliui/6.0.0:
    dependencies:
      string-width: 4.2.0
      strip-ansi: 6.0.0
      wrap-ansi: 6.2.0
    dev: true
    resolution:
      integrity: sha512-t6wbgtoCXvAzst7QgXxJYqPt0usEfbgQdftEPbLL/cvv6HPE5VgvqCuAIDR0NgU52ds6rFwqrgakNLrHEjCbrQ==
  /co/4.6.0:
    dev: true
    engines:
      iojs: '>= 1.0.0'
      node: '>= 0.12.0'
    resolution:
      integrity: sha1-bqa989hTrlTMuOR7+gvz+QMfsYQ=
  /code-point-at/1.1.0:
    dev: true
    engines:
      node: '>=0.10.0'
    resolution:
      integrity: sha1-DQcLTQQ6W+ozovGkDi7bPZpMz3c=
  /collect-v8-coverage/1.0.1:
    dev: true
    resolution:
      integrity: sha512-iBPtljfCNcTKNAto0KEtDfZ3qzjJvqE3aTGZsbhjSBlorqpXJlaWWtPO35D+ZImoC3KWejX64o+yPGxhWSTzfg==
  /collection-visit/1.0.0:
    dependencies:
      map-visit: 1.0.0
      object-visit: 1.0.1
    dev: true
    engines:
      node: '>=0.10.0'
    resolution:
      integrity: sha1-S8A3PBZLwykbTTaMgpzxqApZ3KA=
  /color-convert/1.9.3:
    dependencies:
      color-name: 1.1.3
    resolution:
      integrity: sha512-QfAUtd+vFdAtFQcC8CCyYt1fYWxSqAiK2cSD6zDB8N3cpsEBAvRxp9zOGg6G/SHHJYAT88/az/IuDGALsNVbGg==
  /color-convert/2.0.1:
    dependencies:
      color-name: 1.1.4
    engines:
      node: '>=7.0.0'
    resolution:
      integrity: sha512-RRECPsj7iu/xb5oKYcsFHSppFNnsj/52OVTRKb4zP5onXwVF3zVmmToNcOfGC+CRDpfK/U584fMg38ZHCaElKQ==
  /color-name/1.1.3:
    resolution:
      integrity: sha1-p9BVi9icQveV3UIyj3QIMcpTvCU=
  /color-name/1.1.4:
    resolution:
      integrity: sha512-dOy+3AuW3a2wNbZHIuMZpTcgjGuLU/uBL/ubcZF9OXbDo8ff4O8yVp5Bf0efS8uEoYo5q4Fx7dY9OgQGXgAsQA==
  /combined-stream/1.0.8:
    dependencies:
      delayed-stream: 1.0.0
    dev: true
    engines:
      node: '>= 0.8'
    resolution:
      integrity: sha512-FQN4MRfuJeHf7cBbBMJFXhKSDq+2kAArBlmRBvcvFE5BB1HZKXtSFASDhdlz9zOYwxh8lDdnvmMOe/+5cdoEdg==
  /commander/2.20.3:
    resolution:
      integrity: sha512-GpVkmM8vF2vQUkj2LvZmD35JxeJOLCwJ9cUkugyk2nuhbv3+mJvpLYYt+0+USMxE+oj+ey/lJEnhZw75x/OMcQ==
  /commander/6.2.0:
    dev: true
    engines:
      node: '>= 6'
    resolution:
      integrity: sha512-zP4jEKbe8SHzKJYQmq8Y9gYjtO/POJLgIdKgV7B9qNmABVFVc+ctqSX6iXh4mCpJfRBOabiZ2YKPg8ciDw6C+Q==
  /commondir/1.0.1:
    resolution:
      integrity: sha1-3dgA2gxmEnOTzKWVDqloo6rxJTs=
  /component-emitter/1.3.0:
    dev: true
    resolution:
      integrity: sha512-Rd3se6QB+sO1TwqZjscQrurpEPIfO0/yYnSin6Q/rD3mOutHvUrCAhJub3r90uNb+SESBuE0QYoB90YdfatsRg==
  /compress-commons/3.0.0:
    dependencies:
      buffer-crc32: 0.2.13
      crc32-stream: 3.0.1
      normalize-path: 3.0.0
      readable-stream: 2.3.7
    engines:
      node: '>= 8'
    resolution:
      integrity: sha512-FyDqr8TKX5/X0qo+aVfaZ+PVmNJHJeckFBlq8jZGSJOgnynhfifoyl24qaqdUdDIBe0EVTHByN6NAkqYvE/2Xg==
  /concat-map/0.0.1:
    resolution:
      integrity: sha1-2Klr13/Wjfd5OnMDajug1UBdR3s=
  /console-control-strings/1.1.0:
    dev: true
    resolution:
      integrity: sha1-PXz0Rk22RG6mRL9LOVB/mFEAjo4=
  /content-disposition/0.5.3:
    dependencies:
      safe-buffer: 5.1.2
    dev: true
    engines:
      node: '>= 0.6'
    resolution:
      integrity: sha512-ExO0774ikEObIAEV9kDo50o+79VCUdEB6n6lzKgGwupcVeRlhrj3qGAfwq8G6uBJjkqLrhT0qEYFcWng8z1z0g==
  /content-type/1.0.4:
    dev: true
    engines:
      node: '>= 0.6'
    resolution:
      integrity: sha512-hIP3EEPs8tB9AT1L+NUqtwOAps4mk2Zob89MWXMHjHWg9milF/j4osnnQLXBCBFBk/tvIG/tUc9mOUJiPBhPXA==
  /convert-source-map/1.7.0:
    dependencies:
      safe-buffer: 5.1.2
    dev: true
    resolution:
      integrity: sha512-4FJkXzKXEDB1snCFZlLP4gpC3JILicCpGbzG9f9G7tGqGCzETQ2hWPrcinA9oU4wtf2biUaEH5065UnMeR33oA==
  /cookie-signature/1.0.6:
    dev: true
    resolution:
      integrity: sha1-4wOogrNCzD7oylE6eZmXNNqzriw=
  /cookie/0.3.1:
    dev: true
    engines:
      node: '>= 0.6'
    resolution:
      integrity: sha1-5+Ch+e9DtMi6klxcWpboBtFoc7s=
  /cookie/0.4.0:
    dev: true
    engines:
      node: '>= 0.6'
    resolution:
      integrity: sha512-+Hp8fLp57wnUSt0tY0tHEXh4voZRDnoIrZPqlo3DPiI4y9lwg/jqx+1Om94/W6ZaPDOUbnjOt/99w66zk+l1Xg==
  /copy-descriptor/0.1.1:
    dev: true
    engines:
      node: '>=0.10.0'
    resolution:
      integrity: sha1-Z29us8OZl8LuGsOpJP1hJHSPV40=
  /core-util-is/1.0.2:
    resolution:
      integrity: sha1-tf1UIgqivFq1eqtxQMlAdUUDwac=
  /cosmiconfig/7.0.0:
    dependencies:
      '@types/parse-json': 4.0.0
      import-fresh: 3.2.2
      parse-json: 5.1.0
      path-type: 4.0.0
      yaml: 1.10.0
    dev: true
    engines:
      node: '>=10'
    resolution:
      integrity: sha512-pondGvTuVYDk++upghXJabWzL6Kxu6f26ljFw64Swq9v6sQPUL3EUlVDV56diOjpCayKihL6hVe8exIACU4XcA==
  /crc/3.8.0:
    dependencies:
      buffer: 5.7.1
    resolution:
      integrity: sha512-iX3mfgcTMIq3ZKLIsVFAbv7+Mc10kxabAGQb8HvjA1o3T1PIYprbakQ65d3I+2HGHt6nSKkM9PYjgoJO2KcFBQ==
  /crc32-stream/3.0.1:
    dependencies:
      crc: 3.8.0
      readable-stream: 3.6.0
    engines:
      node: '>= 6.9.0'
    resolution:
      integrity: sha512-mctvpXlbzsvK+6z8kJwSJ5crm7yBwrQMTybJzMw1O4lLGJqjlDCXY2Zw7KheiA6XBEcBmfLx1D88mjRGVJtY9w==
  /create-require/1.1.1:
    dev: true
    resolution:
      integrity: sha512-dcKFX3jn0MpIaXjisoRvexIJVEKzaq7z2rZKxf+MSr9TkdmHmsU4m2lcLojrj/FHl8mk5VxMmYA+ftRkP/3oKQ==
  /cross-spawn/6.0.5:
    dependencies:
      nice-try: 1.0.5
      path-key: 2.0.1
      semver: 5.7.1
      shebang-command: 1.2.0
      which: 1.3.1
    dev: true
    engines:
      node: '>=4.8'
    resolution:
      integrity: sha512-eTVLrBSt7fjbDygz805pMnstIs2VTBNkRm0qxZd+M7A5XDdxVRWO5MxGBXZhjY4cqLYLdtrGqRf8mBPmzwSpWQ==
  /cross-spawn/7.0.3:
    dependencies:
      path-key: 3.1.1
      shebang-command: 2.0.0
      which: 2.0.2
    engines:
      node: '>= 8'
    resolution:
      integrity: sha512-iRDPJKUPVEND7dHPO8rkbOnPpyDygcDFtWjpeWNCgy8WP2rXcxXL8TskReQl6OrB2G7+UJrags1q15Fudc7G6w==
  /crypto-random-string/2.0.0:
    engines:
      node: '>=8'
    resolution:
      integrity: sha512-v1plID3y9r/lPhviJ1wrXpLeyUIGAZ2SHNYTEapm7/8A9nLPoyvVp3RK/EPFqn5kEznyWgYZNsRtYYIWbuG8KA==
  /cssom/0.3.8:
    dev: true
    resolution:
      integrity: sha512-b0tGHbfegbhPJpxpiBPU2sCkigAqtM9O121le6bbOlgyV+NyGyCmVfJ6QW9eRjz8CpNfWEOYBIMIGRYkLwsIYg==
  /cssom/0.4.4:
    dev: true
    resolution:
      integrity: sha512-p3pvU7r1MyyqbTk+WbNJIgJjG2VmTIaB10rI93LzVPrmDJKkzKYMtxxyAvQXR/NS6otuzveI7+7BBq3SjBS2mw==
  /cssstyle/2.3.0:
    dependencies:
      cssom: 0.3.8
    dev: true
    engines:
      node: '>=8'
    resolution:
      integrity: sha512-AZL67abkUzIuvcHqk7c09cezpGNcxUxU4Ioi/05xHk4DQeTkWmGYftIE6ctU6AEt+Gn4n1lDStOtj7FKycP71A==
  /dashdash/1.14.1:
    dependencies:
      assert-plus: 1.0.0
    dev: true
    engines:
      node: '>=0.10'
    resolution:
      integrity: sha1-hTz6D3y+L+1d4gMmuN1YEDX24vA=
  /data-urls/2.0.0:
    dependencies:
      abab: 2.0.5
      whatwg-mimetype: 2.3.0
      whatwg-url: 8.4.0
    dev: true
    engines:
      node: '>=10'
    resolution:
      integrity: sha512-X5eWTSXO/BJmpdIKCRuKUgSCgAN0OwliVK3yPKbwIWU1Tdw5BRajxlzMidvh+gwko9AfQ9zIj52pzF91Q3YAvQ==
  /date-utils/1.2.21:
    dev: true
    engines:
      node: '>0.4.0'
    resolution:
      integrity: sha1-YfsWzcEnSzyayq/+n8ad+HIKK2Q=
  /debug/2.6.9:
    dependencies:
      ms: 2.0.0
    dev: true
    resolution:
      integrity: sha512-bC7ElrdJaJnPbAP+1EotYvqZsb3ecl5wi6Bfi6BJTUcNowp6cvspg0jXznRTKDjm/E7AdgFBVeAPVMNcKGsHMA==
  /debug/3.1.0:
    dependencies:
      ms: 2.0.0
    dev: true
    resolution:
      integrity: sha512-OX8XqP7/1a9cqkxYw2yXss15f26NKWBpDXQd0/uK/KPqdQhxbPa994hnzjcE2VqQpDslf55723cKPUOGSmMY3g==
  /debug/3.2.7:
    dependencies:
      ms: 2.1.2
    dev: true
    resolution:
      integrity: sha512-CFjzYYAi4ThfiQvizrFQevTTXHtnCqWfe7x1AhgEscTz6ZbLbfoLRLPugTQyBth6f8ZERVUSyWHFD/7Wu4t1XQ==
  /debug/4.3.1:
    dependencies:
      ms: 2.1.2
    engines:
      node: '>=6.0'
    peerDependencies:
      supports-color: '*'
    peerDependenciesMeta:
      supports-color:
        optional: true
    resolution:
      integrity: sha512-doEwdvm4PCeK4K3RQN2ZC2BYUBaxwLARCqZmMjtF8a51J2Rb0xpVloFRnCODwqjpwnAoao4pelN8l3RJdv3gRQ==
  /debug/4.3.2:
    dependencies:
      ms: 2.1.2
    engines:
      node: '>=6.0'
    peerDependencies:
      supports-color: '*'
    peerDependenciesMeta:
      supports-color:
        optional: true
    resolution:
      integrity: sha512-mOp8wKcvj7XxC78zLgw/ZA+6TSgkoE2C/ienthhRD298T7UNwAg9diBpLRxC0mOezLl4B0xV7M0cCO6P/O0Xhw==
  /decamelize/1.2.0:
    dev: true
    engines:
      node: '>=0.10.0'
    resolution:
      integrity: sha1-9lNNFRSCabIDUue+4m9QH5oZEpA=
  /decimal.js/10.2.1:
    dev: true
    resolution:
      integrity: sha512-KaL7+6Fw6i5A2XSnsbhm/6B+NuEA7TZ4vqxnd5tXz9sbKtrN9Srj8ab4vKVdK8YAqZO9P1kg45Y6YLoduPf+kw==
  /decode-uri-component/0.2.0:
    dev: true
    engines:
      node: '>=0.10'
    resolution:
      integrity: sha1-6zkTMzRYd1y4TNGh+uBiEGu4dUU=
  /dedent/0.7.0:
    dev: true
    resolution:
      integrity: sha1-JJXduvbrh0q7Dhvp3yLS5aVEMmw=
  /deep-extend/0.6.0:
    dev: true
    engines:
      node: '>=4.0.0'
    resolution:
      integrity: sha512-LOHxIOaPYdHlJRtCQfDIVZtfw/ufM8+rVj649RIHzcm/vGwQRXFt6OPqIFWsm2XEMrNIEtWR64sY1LEKD2vAOA==
  /deep-is/0.1.3:
    dev: true
    resolution:
      integrity: sha1-s2nW+128E+7PUk+RsHD+7cNXzzQ=
  /deepmerge/4.2.2:
    dev: true
    engines:
      node: '>=0.10.0'
    resolution:
      integrity: sha512-FJ3UgI4gIl+PHZm53knsuSFpE+nESMr7M4v9QcgB7S63Kj/6WqMiFQJpBBYz1Pt+66bZpP3Q7Lye0Oo9MPKEdg==
  /define-property/0.2.5:
    dependencies:
      is-descriptor: 0.1.6
    dev: true
    engines:
      node: '>=0.10.0'
    resolution:
      integrity: sha1-w1se+RjsPJkPmlvFe+BKrOxcgRY=
  /define-property/1.0.0:
    dependencies:
      is-descriptor: 1.0.2
    dev: true
    engines:
      node: '>=0.10.0'
    resolution:
      integrity: sha1-dp66rz9KY6rTr56NMEybvnm/sOY=
  /define-property/2.0.2:
    dependencies:
      is-descriptor: 1.0.2
      isobject: 3.0.1
    dev: true
    engines:
      node: '>=0.10.0'
    resolution:
      integrity: sha512-jwK2UV4cnPpbcG7+VRARKTZPUWowwXA8bzH5NP6ud0oeAxyYPuGZUAC7hMugpCdz4BeSZl2Dl9k66CHJ/46ZYQ==
  /del/6.0.0:
    dependencies:
      globby: 11.0.1
      graceful-fs: 4.2.4
      is-glob: 4.0.1
      is-path-cwd: 2.2.0
      is-path-inside: 3.0.2
      p-map: 4.0.0
      rimraf: 3.0.2
      slash: 3.0.0
    engines:
      node: '>=10'
    resolution:
      integrity: sha512-1shh9DQ23L16oXSZKB2JxpL7iMy2E0S9d517ptA1P8iw0alkPtQcrKH7ru31rYtKwF499HkTu+DRzq3TCKDFRQ==
  /delayed-stream/1.0.0:
    dev: true
    engines:
      node: '>=0.4.0'
    resolution:
      integrity: sha1-3zrhmayt+31ECqrgsp4icrJOxhk=
  /delegates/1.0.0:
    dev: true
    resolution:
      integrity: sha1-hMbhWbgZBP3KWaDvRM2HDTElD5o=
  /denque/1.4.1:
    dev: true
    engines:
      node: '>=0.10'
    resolution:
      integrity: sha512-OfzPuSZKGcgr96rf1oODnfjqBFmr1DVoc/TrItj3Ohe0Ah1C5WX5Baquw/9U9KovnQ88EqmJbD66rKYUQYN1tQ==
  /depd/1.1.2:
    dev: true
    engines:
      node: '>= 0.6'
    resolution:
      integrity: sha1-m81S4UwJd2PnSbJ0xDRu0uVgtak=
  /depd/2.0.0:
    dev: true
    engines:
      node: '>= 0.8'
    resolution:
      integrity: sha512-g7nH6P6dyDioJogAAGprGpCtVImJhpPk/roCzdb3fIh61/s/nPsfR6onyMwkCAR/OlC3yBC0lESvUoQEAssIrw==
  /destroy/1.0.4:
    dev: true
    resolution:
      integrity: sha1-l4hXRCxEdJ5CBmE+N5RiBYJqvYA=
  /detect-libc/1.0.3:
    dev: true
    engines:
      node: '>=0.10'
    hasBin: true
    resolution:
      integrity: sha1-+hN8S9aY7fVc1c0CrFWfkaTEups=
  /detect-newline/3.1.0:
    dev: true
    engines:
      node: '>=8'
    resolution:
      integrity: sha512-TLz+x/vEXm/Y7P7wn1EJFNLxYpUD4TgMosxY6fAVJUnJMbupHBOncxyWUG9OpTaH9EBD7uFI5LfEgmMOc54DsA==
  /diff-sequences/25.2.6:
    dev: true
    engines:
      node: '>= 8.3'
    resolution:
      integrity: sha512-Hq8o7+6GaZeoFjtpgvRBUknSXNeJiCx7V9Fr94ZMljNiCr9n9L8H8aJqgWOQiDDGdyn29fRNcDdRVJ5fdyihfg==
  /diff-sequences/26.6.2:
    dev: true
    engines:
      node: '>= 10.14.2'
    resolution:
      integrity: sha512-Mv/TDa3nZ9sbc5soK+OoA74BsS3mL37yixCvUAQkiuA4Wz6YtwP/K47n2rv2ovzHZvoiQeA5FTQOschKkEwB0Q==
  /diff/4.0.2:
    engines:
      node: '>=0.3.1'
    resolution:
      integrity: sha512-58lmxKSA4BNyLz+HHMUzlOEpg09FV+ev6ZMe3vJihgdxzgcwZ8VoEEPmALCZG9LmqfVoNMMKpttIYTVG6uDY7A==
  /dir-glob/3.0.1:
    dependencies:
      path-type: 4.0.0
    engines:
      node: '>=8'
    resolution:
      integrity: sha512-WkrWp9GR4KXfKGYzOLmTuGVi1UWFfws377n9cc55/tb6DuqyF6pcQ5AbiHEshaDpY9v6oaSr2XCDidGmMwdzIA==
  /doctrine/3.0.0:
    dependencies:
      esutils: 2.0.3
    dev: true
    engines:
      node: '>=6.0.0'
    resolution:
      integrity: sha512-yS+Q5i3hBf7GBkd4KG8a7eBNNWNGLTaEwwYWUijIYM7zrlYDM0BFXHjjPWlWZ1Rg7UaddZeIDmi9jF3HmqiQ2w==
  /domexception/2.0.1:
    dependencies:
      webidl-conversions: 5.0.0
    dev: true
    engines:
      node: '>=8'
    resolution:
      integrity: sha512-yxJ2mFy/sibVQlu5qHjOkf9J3K6zgmCxgJ94u2EdvDOV09H+32LtRswEcUsmUWN72pVLOEnTSRaIVVzVQgS0dg==
  /dotenv/8.2.0:
    engines:
      node: '>=8'
    resolution:
      integrity: sha512-8sJ78ElpbDJBHNeBzUbUVLsqKdccaa/BXF1uPTw3GrvQTBgrQrtObr2mUrE38vzYd8cEv+m/JBfDLioYcfXoaw==
  /ecc-jsbn/0.1.2:
    dependencies:
      jsbn: 0.1.1
      safer-buffer: 2.1.2
    dev: true
    resolution:
      integrity: sha1-OoOpBOVDUyh4dMVkt1SThoSamMk=
  /ecdsa-sig-formatter/1.0.11:
    dependencies:
      safe-buffer: 5.2.1
    dev: true
    resolution:
      integrity: sha512-nagl3RYrbNv6kQkeJIpt6NJZy8twLB/2vtz6yN9Z4vRKHN4/QZJIEbqohALSgwKdnksuY3k5Addp5lg8sVoVcQ==
  /ee-first/1.1.1:
    dev: true
    resolution:
      integrity: sha1-WQxhFWsK4vTwJVcyoViyZrxWsh0=
  /emittery/0.7.2:
    dev: true
    engines:
      node: '>=10'
    resolution:
      integrity: sha512-A8OG5SR/ij3SsJdWDJdkkSYUjQdCUx6APQXem0SaEePBSRg4eymGYwBkKo1Y6DU+af/Jn2dBQqDBvjnr9Vi8nQ==
  /emoji-regex/7.0.3:
    dev: true
    resolution:
      integrity: sha512-CwBLREIQ7LvYFB0WyRvwhq5N5qPhc6PMjD6bYggFlI5YyDgl+0vxq5VHbMOFqLg7hfWzmu8T5Z1QofhmTIhItA==
  /emoji-regex/8.0.0:
    resolution:
      integrity: sha512-MSjYzcWNOA0ewAHpz0MxpYFvwg6yjy1NG3xteoqz644VCo/RPgnr1/GGt+ic3iJTzQ8Eu3TdM14SawnVUmGE6A==
  /encodeurl/1.0.2:
    dev: true
    engines:
      node: '>= 0.8'
    resolution:
      integrity: sha1-rT/0yG7C0CkyL1oCw6mmBslbP1k=
  /end-of-stream/1.4.4:
    dependencies:
      once: 1.4.0
    resolution:
      integrity: sha512-+uw1inIHVPQoaVuHzRyXd21icM+cnt4CzD5rW+NC1wjOUSTOs+Te7FOv7AhN7vS9x/oIyhLP5PR1H+phQAHu5Q==
  /enquirer/2.3.6:
    dependencies:
      ansi-colors: 4.1.1
    dev: true
    engines:
      node: '>=8.6'
    resolution:
      integrity: sha512-yjNnPr315/FjS4zIsUxYguYUPP2e1NK4d7E7ZOLiyYCcbFBiTMyID+2wvm2w6+pZ/odMA7cRkjhsPbltwBOrLg==
  /env-paths/2.2.0:
    engines:
      node: '>=6'
    resolution:
      integrity: sha512-6u0VYSCo/OW6IoD5WCLLy9JUGARbamfSavcNXry/eu8aHVFei6CD3Sw+VGX5alea1i9pgPHW0mbu6Xj0uBh7gA==
  /error-ex/1.3.2:
    dependencies:
      is-arrayish: 0.2.1
    resolution:
      integrity: sha512-7dFHNmqeFSEt2ZBsCriorKnn3Z2pj+fd9kmI6QoWw4//DL+icEBfc0U7qJCisqrTsKTjw4fNFy2pW9OqStD84g==
  /esbuild/0.8.21:
    dev: true
    hasBin: true
    requiresBuild: true
    resolution:
      integrity: sha512-vRRx5MZmiekw2R7jK5BppvBUFCJA0Zkl0wYxrDmyUvMPBcQC/xJvxJUM4R+Hgjgb3gp5P1W655AsuoqDeQQDVw==
  /escape-html/1.0.3:
    dev: true
    resolution:
      integrity: sha1-Aljq5NPQwJdN4cFpGI7wBR0dGYg=
  /escape-string-regexp/1.0.5:
    engines:
      node: '>=0.8.0'
    resolution:
      integrity: sha1-G2HAViGQqN/2rjuyzwIAyhMLhtQ=
  /escape-string-regexp/2.0.0:
    engines:
      node: '>=8'
    resolution:
      integrity: sha512-UpzcLCXolUWcNu5HtVMHYdXJjArjsF9C0aNnquZYY4uW/Vu0miy5YoWvbV345HauVvcAUnpRuhMMcqTcGOY2+w==
  /escape-string-regexp/4.0.0:
    engines:
      node: '>=10'
    resolution:
      integrity: sha512-TtpcNJ3XAzx3Gq8sWRzJaVajRs0uVxA2YAkdb1jm2YkPz4G6egUFAyA3n5vtEIZefPk5Wa4UXbKuS5fKkJWdgA==
  /escodegen/1.14.3:
    dependencies:
      esprima: 4.0.1
      estraverse: 4.3.0
      esutils: 2.0.3
      optionator: 0.8.3
    dev: true
    engines:
      node: '>=4.0'
    hasBin: true
    optionalDependencies:
      source-map: 0.6.1
    resolution:
      integrity: sha512-qFcX0XJkdg+PB3xjZZG/wKSuT1PnQWx57+TVSjIMmILd2yC/6ByYElPwJnslDsuWuSAp4AwJGumarAAmJch5Kw==
  /eslint-config-prettier/6.15.0_eslint@7.15.0:
    dependencies:
      eslint: 7.15.0
      get-stdin: 6.0.0
    dev: true
    hasBin: true
    peerDependencies:
      eslint: '>=3.14.1'
    resolution:
      integrity: sha512-a1+kOYLR8wMGustcgAjdydMsQ2A/2ipRPwRKUmfYaSxc9ZPcrku080Ctl6zrZzZNs/U82MjSv+qKREkoq3bJaw==
  /eslint-config-prettier/7.0.0_eslint@7.15.0:
    dependencies:
      eslint: 7.15.0
    dev: true
    hasBin: true
    peerDependencies:
      eslint: '>=7.0.0'
    resolution:
      integrity: sha512-8Y8lGLVPPZdaNA7JXqnvETVC7IiVRgAP6afQu9gOQRn90YY3otMNh+x7Vr2vMePQntF+5erdSUBqSzCmU/AxaQ==
  /eslint-plugin-eslint-comments/3.2.0_eslint@7.15.0:
    dependencies:
      escape-string-regexp: 1.0.5
      eslint: 7.15.0
      ignore: 5.1.8
    dev: true
    engines:
      node: '>=6.5.0'
    peerDependencies:
      eslint: '>=4.19.1'
    resolution:
      integrity: sha512-0jkOl0hfojIHHmEHgmNdqv4fmh7300NdpA9FFpF7zaoLvB/QeXOGNLIo86oAveJFrfB1p05kC8hpEMHM8DwWVQ==
  /eslint-plugin-jest/24.1.3_eslint@7.15.0+typescript@4.0.3:
    dependencies:
      '@typescript-eslint/experimental-utils': 4.9.0_eslint@7.15.0+typescript@4.0.3
      eslint: 7.15.0
    dev: true
    engines:
      node: '>=10'
    peerDependencies:
      eslint: '>=5'
      typescript: '*'
    resolution:
      integrity: sha512-dNGGjzuEzCE3d5EPZQ/QGtmlMotqnYWD/QpCZ1UuZlrMAdhG5rldh0N0haCvhGnUkSeuORS5VNROwF9Hrgn3Lg==
  /eslint-plugin-jest/24.1.3_eslint@7.15.0+typescript@4.1.2:
    dependencies:
      '@typescript-eslint/experimental-utils': 4.9.0_eslint@7.15.0+typescript@4.1.2
      eslint: 7.15.0
    dev: true
    engines:
      node: '>=10'
    peerDependencies:
      eslint: '>=5'
      typescript: '*'
    resolution:
      integrity: sha512-dNGGjzuEzCE3d5EPZQ/QGtmlMotqnYWD/QpCZ1UuZlrMAdhG5rldh0N0haCvhGnUkSeuORS5VNROwF9Hrgn3Lg==
  /eslint-plugin-prettier/3.2.0_eslint@7.15.0+prettier@2.1.2:
    dependencies:
      eslint: 7.15.0
      prettier: 2.1.2
      prettier-linter-helpers: 1.0.0
    dev: true
    engines:
      node: '>=6.0.0'
    peerDependencies:
      eslint: '>=5.0.0'
      prettier: '>=1.13.0'
    resolution:
      integrity: sha512-kOUSJnFjAUFKwVxuzy6sA5yyMx6+o9ino4gCdShzBNx4eyFRudWRYKCFolKjoM40PEiuU6Cn7wBLfq3WsGg7qg==
  /eslint-plugin-prettier/3.2.0_eslint@7.15.0+prettier@2.2.1:
    dependencies:
      eslint: 7.15.0
      prettier: 2.2.1
      prettier-linter-helpers: 1.0.0
    dev: true
    engines:
      node: '>=6.0.0'
    peerDependencies:
      eslint: '>=5.0.0'
      prettier: '>=1.13.0'
    resolution:
      integrity: sha512-kOUSJnFjAUFKwVxuzy6sA5yyMx6+o9ino4gCdShzBNx4eyFRudWRYKCFolKjoM40PEiuU6Cn7wBLfq3WsGg7qg==
  /eslint-scope/5.1.1:
    dependencies:
      esrecurse: 4.3.0
      estraverse: 4.3.0
    dev: true
    engines:
      node: '>=8.0.0'
    resolution:
      integrity: sha512-2NxwbF/hZ0KpepYN0cNbo+FN6XoK7GaHlQhgx/hIZl6Va0bF45RQOOwhLIy8lQDbuCiadSLCBnH2CFYquit5bw==
  /eslint-utils/2.1.0:
    dependencies:
      eslint-visitor-keys: 1.3.0
    dev: true
    engines:
      node: '>=6'
    resolution:
      integrity: sha512-w94dQYoauyvlDc43XnGB8lU3Zt713vNChgt4EWwhXAP2XkBvndfxF0AgIqKOOasjPIPzj9JqgwkwbCYD0/V3Zg==
  /eslint-visitor-keys/1.3.0:
    dev: true
    engines:
      node: '>=4'
    resolution:
      integrity: sha512-6J72N8UNa462wa/KFODt/PJ3IU60SDpC3QXC1Hjc1BXXpfL2C9R5+AU7jhe0F6GREqVMh4Juu+NY7xn+6dipUQ==
  /eslint-visitor-keys/2.0.0:
    dev: true
    engines:
      node: '>=10'
    resolution:
      integrity: sha512-QudtT6av5WXels9WjIM7qz1XD1cWGvX4gGXvp/zBn9nXG02D0utdU3Em2m/QjTnrsk6bBjmCygl3rmj118msQQ==
  /eslint/7.15.0:
    dependencies:
      '@babel/code-frame': 7.10.4
      '@eslint/eslintrc': 0.2.2
      ajv: 6.12.6
      chalk: 4.1.0
      cross-spawn: 7.0.3
      debug: 4.3.1
      doctrine: 3.0.0
      enquirer: 2.3.6
      eslint-scope: 5.1.1
      eslint-utils: 2.1.0
      eslint-visitor-keys: 2.0.0
      espree: 7.3.1
      esquery: 1.3.1
      esutils: 2.0.3
      file-entry-cache: 6.0.0
      functional-red-black-tree: 1.0.1
      glob-parent: 5.1.1
      globals: 12.4.0
      ignore: 4.0.6
      import-fresh: 3.2.2
      imurmurhash: 0.1.4
      is-glob: 4.0.1
      js-yaml: 3.14.0
      json-stable-stringify-without-jsonify: 1.0.1
      levn: 0.4.1
      lodash: 4.17.20
      minimatch: 3.0.4
      natural-compare: 1.4.0
      optionator: 0.9.1
      progress: 2.0.3
      regexpp: 3.1.0
      semver: 7.3.4
      strip-ansi: 6.0.0
      strip-json-comments: 3.1.1
      table: 5.4.6
      text-table: 0.2.0
      v8-compile-cache: 2.2.0
    dev: true
    engines:
      node: ^10.12.0 || >=12.0.0
    hasBin: true
    resolution:
      integrity: sha512-Vr64xFDT8w30wFll643e7cGrIkPEU50yIiI36OdSIDoSGguIeaLzBo0vpGvzo9RECUqq7htURfwEtKqwytkqzA==
  /espree/7.3.1:
    dependencies:
      acorn: 7.4.1
      acorn-jsx: 5.3.1_acorn@7.4.1
      eslint-visitor-keys: 1.3.0
    dev: true
    engines:
      node: ^10.12.0 || >=12.0.0
    resolution:
      integrity: sha512-v3JCNCE64umkFpmkFGqzVKsOT0tN1Zr+ueqLZfpV1Ob8e+CEgPWa+OxCoGH3tnhimMKIaBm4m/vaRpJ/krRz2g==
  /esprima/4.0.1:
    dev: true
    engines:
      node: '>=4'
    hasBin: true
    resolution:
      integrity: sha512-eGuFFw7Upda+g4p+QHvnW0RyTX/SVeJBDM/gCtMARO0cLuT2HcEKnTPvhjV6aGeqrCB/sbNop0Kszm0jsaWU4A==
  /esquery/1.3.1:
    dependencies:
      estraverse: 5.2.0
    dev: true
    engines:
      node: '>=0.10'
    resolution:
      integrity: sha512-olpvt9QG0vniUBZspVRN6lwB7hOZoTRtT+jzR+tS4ffYx2mzbw+z0XCOk44aaLYKApNX5nMm+E+P6o25ip/DHQ==
  /esrecurse/4.3.0:
    dependencies:
      estraverse: 5.2.0
    dev: true
    engines:
      node: '>=4.0'
    resolution:
      integrity: sha512-KmfKL3b6G+RXvP8N1vr3Tq1kL/oCFgn2NYXEtqP8/L3pKapUA4G8cFVaoF3SU323CD4XypR/ffioHmkti6/Tag==
  /estraverse/4.3.0:
    dev: true
    engines:
      node: '>=4.0'
    resolution:
      integrity: sha512-39nnKffWz8xN1BU/2c79n9nB9HDzo0niYUqx6xyqUnyoAnQyyWpOTdZEeiCch8BBu515t4wp9ZmgVfVhn9EBpw==
  /estraverse/5.2.0:
    dev: true
    engines:
      node: '>=4.0'
    resolution:
      integrity: sha512-BxbNGGNm0RyRYvUdHpIwv9IWzeM9XClbOxwoATuFdOE7ZE6wHL+HQ5T8hoPM+zHvmKzzsEqhgy0GrQ5X13afiQ==
  /esutils/2.0.3:
    dev: true
    engines:
      node: '>=0.10.0'
    resolution:
      integrity: sha512-kVscqXk4OCp68SZ0dkgEKVi6/8ij300KBWTJq32P/dYeWTSwK41WyTxalN1eRmA5Z9UU/LX9D7FWSmV9SAYx6g==
  /etag/1.8.1:
    dev: true
    engines:
      node: '>= 0.6'
    resolution:
      integrity: sha1-Qa4u62XvpiJorr/qg6x9eSmbCIc=
  /event-target-shim/5.0.1:
    dev: true
    engines:
      node: '>=6'
    resolution:
      integrity: sha512-i/2XbnSz/uxRCU6+NdVJgKWDTM427+MqYbkQzD321DuCQJUqOuJKIA0IM2+W2xtYHdKOmZ4dR6fExsd4SXL+WQ==
  /exec-sh/0.3.4:
    dev: true
    resolution:
      integrity: sha512-sEFIkc61v75sWeOe72qyrqg2Qg0OuLESziUDk/O/z2qgS15y2gWVFrI6f2Qn/qw/0/NCfCEsmNA4zOjkwEZT1A==
  /execa/1.0.0:
    dependencies:
      cross-spawn: 6.0.5
      get-stream: 4.1.0
      is-stream: 1.1.0
      npm-run-path: 2.0.2
      p-finally: 1.0.0
      signal-exit: 3.0.3
      strip-eof: 1.0.0
    dev: true
    engines:
      node: '>=6'
    resolution:
      integrity: sha512-adbxcyWV46qiHyvSp50TKt05tB4tK3HcmF7/nxfAdhnox83seTDbwnaqKO4sXRy7roHAIFqJP/Rw/AuEbX61LA==
  /execa/4.1.0:
    dependencies:
      cross-spawn: 7.0.3
      get-stream: 5.2.0
      human-signals: 1.1.1
      is-stream: 2.0.0
      merge-stream: 2.0.0
      npm-run-path: 4.0.1
      onetime: 5.1.2
      signal-exit: 3.0.3
      strip-final-newline: 2.0.0
    dev: true
    engines:
      node: '>=10'
    resolution:
      integrity: sha512-j5W0//W7f8UxAn8hXVnwG8tLwdiUy4FJLcSupCg6maBYZDpyBvTApK7KyuI4bKj8KOh1r2YH+6ucuYtJv1bTZA==
  /execa/5.0.0:
    dependencies:
      cross-spawn: 7.0.3
      get-stream: 6.0.0
      human-signals: 2.1.0
      is-stream: 2.0.0
      merge-stream: 2.0.0
      npm-run-path: 4.0.1
      onetime: 5.1.2
      signal-exit: 3.0.3
      strip-final-newline: 2.0.0
    engines:
      node: '>=10'
    resolution:
      integrity: sha512-ov6w/2LCiuyO4RLYGdpFGjkcs0wMTgGE8PrkTHikeUy5iJekXyPIKUjifk5CsE0pt7sMCrMZ3YNqoCj6idQOnQ==
  /exit/0.1.2:
    dev: true
    engines:
      node: '>= 0.8.0'
    resolution:
      integrity: sha1-BjJjj42HfMghB9MKD/8aF8uhzQw=
  /expand-brackets/2.1.4:
    dependencies:
      debug: 2.6.9
      define-property: 0.2.5
      extend-shallow: 2.0.1
      posix-character-classes: 0.1.1
      regex-not: 1.0.2
      snapdragon: 0.8.2
      to-regex: 3.0.2
    dev: true
    engines:
      node: '>=0.10.0'
    resolution:
      integrity: sha1-t3c14xXOMPa27/D4OwQVGiJEliI=
  /expand-template/2.0.3:
    dev: true
    engines:
      node: '>=6'
    resolution:
      integrity: sha512-XYfuKMvj4O35f/pOXLObndIRvyQ+/+6AhODh+OKWj9S9498pHHn/IMszH+gt0fBCRWMNfk1ZSp5x3AifmnI2vg==
  /expect/26.6.2:
    dependencies:
      '@jest/types': 26.6.2
      ansi-styles: 4.3.0
      jest-get-type: 26.3.0
      jest-matcher-utils: 26.6.2
      jest-message-util: 26.6.2
      jest-regex-util: 26.0.0
    dev: true
    engines:
      node: '>= 10.14.2'
    resolution:
      integrity: sha512-9/hlOBkQl2l/PLHJx6JjoDF6xPKcJEsUlWKb23rKE7KzeDqUZKXKNMW27KIue5JMdBV9HgmoJPcc8HtO85t9IA==
  /express/4.17.1:
    dependencies:
      accepts: 1.3.7
      array-flatten: 1.1.1
      body-parser: 1.19.0
      content-disposition: 0.5.3
      content-type: 1.0.4
      cookie: 0.4.0
      cookie-signature: 1.0.6
      debug: 2.6.9
      depd: 1.1.2
      encodeurl: 1.0.2
      escape-html: 1.0.3
      etag: 1.8.1
      finalhandler: 1.1.2
      fresh: 0.5.2
      merge-descriptors: 1.0.1
      methods: 1.1.2
      on-finished: 2.3.0
      parseurl: 1.3.3
      path-to-regexp: 0.1.7
      proxy-addr: 2.0.6
      qs: 6.7.0
      range-parser: 1.2.1
      safe-buffer: 5.1.2
      send: 0.17.1
      serve-static: 1.14.1
      setprototypeof: 1.1.1
      statuses: 1.5.0
      type-is: 1.6.18
      utils-merge: 1.0.1
      vary: 1.1.2
    dev: true
    engines:
      node: '>= 0.10.0'
    resolution:
      integrity: sha512-mHJ9O79RqluphRrcw2X/GTh3k9tVv8YcoyY4Kkh4WDMUYKRZUq0h1o0w2rrrxBqM7VoeUVqgb27xlEMXTnYt4g==
  /extend-shallow/2.0.1:
    dependencies:
      is-extendable: 0.1.1
    dev: true
    engines:
      node: '>=0.10.0'
    resolution:
      integrity: sha1-Ua99YUrZqfYQ6huvu5idaxxWiQ8=
  /extend-shallow/3.0.2:
    dependencies:
      assign-symbols: 1.0.0
      is-extendable: 1.0.1
    dev: true
    engines:
      node: '>=0.10.0'
    resolution:
      integrity: sha1-Jqcarwc7OfshJxcnRhMcJwQCjbg=
  /extend/3.0.2:
    dev: true
    resolution:
      integrity: sha512-fjquC59cD7CyW6urNXK0FBufkZcoiGG80wTuPujX590cB5Ttln20E2UB4S/WARVqhXffZl2LNgS+gQdPIIim/g==
  /extglob/2.0.4:
    dependencies:
      array-unique: 0.3.2
      define-property: 1.0.0
      expand-brackets: 2.1.4
      extend-shallow: 2.0.1
      fragment-cache: 0.2.1
      regex-not: 1.0.2
      snapdragon: 0.8.2
      to-regex: 3.0.2
    dev: true
    engines:
      node: '>=0.10.0'
    resolution:
      integrity: sha512-Nmb6QXkELsuBr24CJSkilo6UHHgbekK5UiZgfE6UHD3Eb27YC6oD+bhcT+tJ6cl8dmsgdQxnWlcry8ksBIBLpw==
  /extsprintf/1.3.0:
    dev: true
    engines:
      '0': node >=0.6.0
    resolution:
      integrity: sha1-lpGEQOMEGnpBT4xS48V06zw+HgU=
  /extsprintf/1.4.0:
    dev: true
    engines:
      '0': node >=0.6.0
    resolution:
      integrity: sha1-4mifjzVvrWLMplo6kcXfX5VRaS8=
  /fast-deep-equal/3.1.3:
    dev: true
    resolution:
      integrity: sha512-f3qQ9oQy9j2AhBe/H9VC91wLmKBCCU/gDOnKNAYG5hswO7BLKj09Hc5HYNz9cGI++xlpDCIgDaitVs03ATR84Q==
  /fast-diff/1.2.0:
    dev: true
    resolution:
      integrity: sha512-xJuoT5+L99XlZ8twedaRf6Ax2TgQVxvgZOYoPKqZufmJib0tL2tegPBOZb1pVNgIhlqDlA0eO0c3wBvQcmzx4w==
  /fast-glob/3.2.4:
    dependencies:
      '@nodelib/fs.stat': 2.0.3
      '@nodelib/fs.walk': 1.2.4
      glob-parent: 5.1.1
      merge2: 1.4.1
      micromatch: 4.0.2
      picomatch: 2.2.2
    engines:
      node: '>=8'
    resolution:
      integrity: sha512-kr/Oo6PX51265qeuCYsyGypiO5uJFgBS0jksyG7FUeCyQzNwYnzrNIMR1NXfkZXsMYXYLRAHgISHBz8gQcxKHQ==
  /fast-json-stable-stringify/2.1.0:
    dev: true
    resolution:
      integrity: sha512-lhd/wF+Lk98HZoTCtlVraHtfh5XYijIjalXck7saUtuanSDyLMxnHhSXEDJqHxD7msR8D0uCmqlkwjCV8xvwHw==
  /fast-levenshtein/2.0.6:
    dev: true
    resolution:
      integrity: sha1-PYpcZog6FqMMqGQ+hR8Zuqd5eRc=
  /fast-write-atomic/0.2.1:
    resolution:
      integrity: sha512-WvJe06IfNYlr+6cO3uQkdKdy3Cb1LlCJSF8zRs2eT8yuhdbSlR9nIt+TgQ92RUxiRrQm+/S7RARnMfCs5iuAjw==
  /fastq/1.9.0:
    dependencies:
      reusify: 1.0.4
    resolution:
      integrity: sha512-i7FVWL8HhVY+CTkwFxkN2mk3h+787ixS5S63eb78diVRc1MCssarHq3W5cj0av7YDSwmaV928RNag+U1etRQ7w==
  /fb-watchman/2.0.1:
    dependencies:
      bser: 2.1.1
    dev: true
    resolution:
      integrity: sha512-DkPJKQeY6kKwmuMretBhr7G6Vodr7bFwDYTXIkfG1gjvNpaxBTQV3PbXg6bR1c1UP4jPOX0jHUbbHANL9vRjVg==
  /figures/3.2.0:
    dependencies:
      escape-string-regexp: 1.0.5
    dev: true
    engines:
      node: '>=8'
    resolution:
      integrity: sha512-yaduQFRKLXYOGgEn6AZau90j3ggSOyiqXU0F9JZfeXYhNa+Jk4X+s45A2zg5jns87GAFa34BBm2kXw4XpNcbdg==
  /file-entry-cache/6.0.0:
    dependencies:
      flat-cache: 3.0.4
    dev: true
    engines:
      node: ^10.12.0 || >=12.0.0
    resolution:
      integrity: sha512-fqoO76jZ3ZnYrXLDRxBR1YvOvc0k844kcOg40bgsPrE25LAb/PDqTY+ho64Xh2c8ZXgIKldchCFHczG2UVRcWA==
  /fill-range/4.0.0:
    dependencies:
      extend-shallow: 2.0.1
      is-number: 3.0.0
      repeat-string: 1.6.1
      to-regex-range: 2.1.1
    dev: true
    engines:
      node: '>=0.10.0'
    resolution:
      integrity: sha1-1USBHUKPmOsGpj3EAtJAPDKMOPc=
  /fill-range/7.0.1:
    dependencies:
      to-regex-range: 5.0.1
    engines:
      node: '>=8'
    resolution:
      integrity: sha512-qOo9F+dMUmC2Lcb4BbVvnKJxTPjCm+RRpe4gDuGrzkL7mEVl/djYSu2OdQ2Pa302N4oqkSg9ir6jaLWJ2USVpQ==
  /finalhandler/1.1.2:
    dependencies:
      debug: 2.6.9
      encodeurl: 1.0.2
      escape-html: 1.0.3
      on-finished: 2.3.0
      parseurl: 1.3.3
      statuses: 1.5.0
      unpipe: 1.0.0
    dev: true
    engines:
      node: '>= 0.8'
    resolution:
      integrity: sha512-aAWcW57uxVNrQZqFXjITpW3sIUQmHGG3qSb9mUah9MgMC4NeWhNOlNjXEYq3HjRAvL6arUviZGGJsBg6z0zsWA==
  /find-cache-dir/3.3.1:
    dependencies:
      commondir: 1.0.1
      make-dir: 3.1.0
      pkg-dir: 4.2.0
    engines:
      node: '>=8'
    resolution:
      integrity: sha512-t2GDMt3oGC/v+BMwzmllWDuJF/xcDtE5j/fCGbqDD7OLuJkj0cfh1YSA5VKPvwMeLFLNDBkwOKZ2X85jGLVftQ==
  /find-up/3.0.0:
    dependencies:
      locate-path: 3.0.0
    dev: true
    engines:
      node: '>=6'
    resolution:
      integrity: sha512-1yD6RmLI1XBfxugvORwlck6f75tYL+iR0jqwsOrOxMZyGYqUuDhJ0l4AXdO1iX/FTs9cBAMEk1gWSEx1kSbylg==
  /find-up/4.1.0:
    dependencies:
      locate-path: 5.0.0
      path-exists: 4.0.0
    engines:
      node: '>=8'
    resolution:
      integrity: sha512-PpOwAdQ/YlXQ2vj8a3h8IipDuYRi3wceVQQGYWxNINccq40Anw7BlsEXCMbt1Zt+OLA6Fq9suIpIWD0OsnISlw==
  /find-up/5.0.0:
    dependencies:
      locate-path: 6.0.0
      path-exists: 4.0.0
    engines:
      node: '>=10'
    resolution:
      integrity: sha512-78/PXT1wlLLDgTzDs7sjq9hzz0vXD+zn+7wypEe4fXQxCmdmqfGsEPQxmiCSQI3ajFV91bVSsvNtrJRiW6nGng==
  /flat-cache/3.0.4:
    dependencies:
      flatted: 3.1.0
      rimraf: 3.0.2
    dev: true
    engines:
      node: ^10.12.0 || >=12.0.0
    resolution:
      integrity: sha512-dm9s5Pw7Jc0GvMYbshN6zchCA9RgQlzzEZX3vylR9IqFfS8XciblUXOKfW6SiuJ0e13eDYZoZV5wdrev7P3Nwg==
  /flat-map-polyfill/0.3.8:
    dev: true
    resolution:
      integrity: sha512-ZfmD5MnU7GglUEhiky9C7yEPaNq1/wh36RDohe+Xr3nJVdccwHbdTkFIYvetcdsoAckUKT51fuf44g7Ni5Doyg==
  /flatted/3.1.0:
    dev: true
    resolution:
      integrity: sha512-tW+UkmtNg/jv9CSofAKvgVcO7c2URjhTdW1ZTkcAritblu8tajiYy7YisnIflEwtKssCtOxpnBRoCB7iap0/TA==
  /follow-redirects/1.5.10:
    dependencies:
      debug: 3.1.0
    dev: true
    engines:
      node: '>=4.0'
    resolution:
      integrity: sha512-0V5l4Cizzvqt5D44aTXbFZz+FtyXV1vrDN6qrelxtfYQKW0KO0W2T/hkE8xvGa/540LkZlkaUjO4ailYTFtHVQ==
  /for-in/1.0.2:
    dev: true
    engines:
      node: '>=0.10.0'
    resolution:
      integrity: sha1-gQaNKVqBQuwKxybG4iAMMPttXoA=
  /forever-agent/0.6.1:
    dev: true
    resolution:
      integrity: sha1-+8cfDEGt6zf5bFd60e1C2P2sypE=
  /form-data/2.3.3:
    dependencies:
      asynckit: 0.4.0
      combined-stream: 1.0.8
      mime-types: 2.1.27
    dev: true
    engines:
      node: '>= 0.12'
    resolution:
      integrity: sha512-1lLKB2Mu3aGP1Q/2eCOx0fNbRMe7XdwktwOruhfqqd0rIJWwN4Dh+E3hrPSlDCXnSR7UtZ1N38rVXm+6+MEhJQ==
  /form-data/2.5.1:
    dependencies:
      asynckit: 0.4.0
      combined-stream: 1.0.8
      mime-types: 2.1.27
    dev: true
    engines:
      node: '>= 0.12'
    resolution:
      integrity: sha512-m21N3WOmEEURgk6B9GLOE4RuWOFf28Lhh9qGYeNlGq4VDXUlJy2th2slBNU8Gp8EzloYZOibZJ7t5ecIrFSjVA==
  /form-data/3.0.0:
    dependencies:
      asynckit: 0.4.0
      combined-stream: 1.0.8
      mime-types: 2.1.27
    dev: true
    engines:
      node: '>= 6'
    resolution:
      integrity: sha512-CKMFDglpbMi6PyN+brwB9Q/GOw0eAnsrEZDgcsH5Krhz5Od/haKHAX0NmQfha2zPPz0JpWzA7GJHGSnvCRLWsg==
  /forwarded/0.1.2:
    dev: true
    engines:
      node: '>= 0.6'
    resolution:
      integrity: sha1-mMI9qxF1ZXuMBXPozszZGw/xjIQ=
  /fragment-cache/0.2.1:
    dependencies:
      map-cache: 0.2.2
    dev: true
    engines:
      node: '>=0.10.0'
    resolution:
      integrity: sha1-QpD60n8T6Jvn8zeZxrxaCr//DRk=
  /fresh/0.5.2:
    dev: true
    engines:
      node: '>= 0.6'
    resolution:
      integrity: sha1-PYyt2Q2XZWn6g1qx+OSyOhBWBac=
  /from2/2.3.0:
    dependencies:
      inherits: 2.0.4
      readable-stream: 2.3.7
    dev: true
    resolution:
      integrity: sha1-i/tVAr3kpNNs/e6gB/zKIdfjgq8=
  /fs-constants/1.0.0:
    resolution:
      integrity: sha512-y6OAwoSIf7FyjMIv94u+b5rdheZEjzR63GTyZJm5qh4Bi+2YgwLCcI/fPFZkL5PSixOt6ZNKm+w+Hfp/Bciwow==
  /fs-extra/8.1.0:
    dependencies:
      graceful-fs: 4.2.4
      jsonfile: 4.0.0
      universalify: 0.1.2
    dev: true
    engines:
      node: '>=6 <7 || >=8'
    resolution:
      integrity: sha512-yhlQgA6mnOJUKOsRUFsgJdQCvkKhcz8tlZG5HBQfReYZy46OwLcY+Zia0mtdHsOo9y/hP+CxMN0TU9QxoOtG4g==
  /fs-jetpack/4.1.0:
    dependencies:
      minimatch: 3.0.4
      rimraf: 2.7.1
    dev: true
    resolution:
      integrity: sha512-h4nHLIcCaxnXfUWhwP+mLnar03R2DBlqicNvKJG44TJob8RV6GB8EKNwJgSaBeDAfqWhqq01y+Ao96vRwpXlPw==
  /fs-minipass/1.2.7:
    dependencies:
      minipass: 2.9.0
    dev: true
    resolution:
      integrity: sha512-GWSSJGFy4e9GUeCcbIkED+bgAoFyj7XF1mV8rma3QW4NIqX9Kyx79N/PF61H5udOV3aY1IaMLs6pGbH71nlCTA==
  /fs-minipass/2.1.0:
    dependencies:
      minipass: 3.1.3
    engines:
      node: '>= 8'
    resolution:
      integrity: sha512-V/JgOLFCS+R6Vcq0slCuaeWEdNC3ouDlJMNIsacH2VtALiu9mV4LPrHc5cDl8k5aw6J8jwgWWpiTo5RYhmIzvg==
  /fs-monkey/1.0.1:
    dev: true
    resolution:
      integrity: sha512-fcSa+wyTqZa46iWweI7/ZiUfegOZl0SG8+dltIwFXo7+zYU9J9kpS3NB6pZcSlJdhvIwp81Adx2XhZorncxiaA==
  /fs.realpath/1.0.0:
    resolution:
      integrity: sha1-FQStJSMVjKpA20onh8sBQRmU6k8=
  /fsevents/2.1.3:
    dev: true
    engines:
      node: ^8.16.0 || ^10.6.0 || >=11.0.0
    optional: true
    os:
      - darwin
    resolution:
      integrity: sha512-Auw9a4AxqWpa9GUfj370BMPzzyncfBABW8Mab7BGWBYDj4Isgq+cDKtx0i6u9jcX9pQDnswsaaOTgTmA5pEjuQ==
  /fsevents/2.2.1:
    dev: true
    engines:
      node: ^8.16.0 || ^10.6.0 || >=11.0.0
    optional: true
    os:
      - darwin
    resolution:
      integrity: sha512-bTLYHSeC0UH/EFXS9KqWnXuOl/wHK5Z/d+ghd5AsFMYN7wIGkUCOJyzy88+wJKkZPGON8u4Z9f6U4FdgURE9qA==
  /fstream/1.0.12:
    dependencies:
      graceful-fs: 4.2.4
      inherits: 2.0.4
      mkdirp: 0.5.5
      rimraf: 2.7.1
    dev: true
    engines:
      node: '>=0.6'
    optional: true
    resolution:
      integrity: sha512-WvJ193OHa0GHPEL+AycEJgxvBEwyfRkN1vhjca23OaPVMCaLCXTd5qAu82AjTcgP1UJmytkOKb63Ypde7raDIg==
  /function-bind/1.1.1:
    resolution:
      integrity: sha512-yIovAzMX49sF8Yl58fSCWJ5svSLuaibPxXQJFLmBObTuCr0Mf1KiPopGM9NiFjiYBCbfaa2Fh6breQ6ANVTI0A==
  /functional-red-black-tree/1.0.1:
    dev: true
    resolution:
      integrity: sha1-GwqzvVU7Kg1jmdKcDj6gslIHgyc=
  /gauge/2.7.4:
    dependencies:
      aproba: 1.2.0
      console-control-strings: 1.1.0
      has-unicode: 2.0.1
      object-assign: 4.1.1
      signal-exit: 3.0.3
      string-width: 1.0.2
      strip-ansi: 3.0.1
      wide-align: 1.1.3
    dev: true
    resolution:
      integrity: sha1-LANAXHU4w51+s3sxcCLjJfsBi/c=
  /gensync/1.0.0-beta.2:
    dev: true
    engines:
      node: '>=6.9.0'
    resolution:
      integrity: sha512-3hN7NaskYvMDLQY55gnW3NQ+mesEAepTqlg+VEbj7zzqEMBVNhzcGYYeqFo/TlYz6eQiFcp1HcsCZO+nGgS8zg==
  /get-caller-file/2.0.5:
    dev: true
    engines:
      node: 6.* || 8.* || >= 10.*
    resolution:
      integrity: sha512-DyFP3BM/3YHTQOCUL/w0OZHR0lpKeGrxotcHWcqNEdnltqFwXVfhEBQ94eIo34AfQpo0rGki4cyIiftY06h2Fg==
  /get-own-enumerable-property-symbols/3.0.2:
    dev: true
    resolution:
      integrity: sha512-I0UBV/XOz1XkIJHEUDMZAbzCThU/H8DxmSfmdGcKPnVhu2VfFqr34jr9777IyaTYvxjedWhqVIilEDsCdP5G6g==
  /get-package-type/0.1.0:
    dev: true
    engines:
      node: '>=8.0.0'
    resolution:
      integrity: sha512-pjzuKtY64GYfWizNAJ0fr9VqttZkNiK2iS430LtIHzjBEr6bX8Am2zm4sW4Ro5wjWW5cAlRL1qAMTcXbjNAO2Q==
  /get-port/5.1.1:
    dev: true
    engines:
      node: '>=8'
    resolution:
      integrity: sha512-g/Q1aTSDOxFpchXC4i8ZWvxA1lnPqx/JHqcpIw0/LX9T8x/GBbi6YnlN5nhaKIFkT8oFsscUKgDJYxfwfS6QsQ==
  /get-stdin/6.0.0:
    dev: true
    engines:
      node: '>=4'
    resolution:
      integrity: sha512-jp4tHawyV7+fkkSKyvjuLZswblUtz+SQKzSWnBbii16BuZksJlU1wuBYXY75r+duh/llF1ur6oNwi+2ZzjKZ7g==
  /get-stream/4.1.0:
    dependencies:
      pump: 3.0.0
    dev: true
    engines:
      node: '>=6'
    resolution:
      integrity: sha512-GMat4EJ5161kIy2HevLlr4luNjBgvmj413KaQA7jt4V8B4RDsfpHk7WQ9GVqfYyyx8OS/L66Kox+rJRNklLK7w==
  /get-stream/5.2.0:
    dependencies:
      pump: 3.0.0
    dev: true
    engines:
      node: '>=8'
    resolution:
      integrity: sha512-nBF+F1rAZVCu/p7rjzgA+Yb4lfYXrpl7a6VmJrU8wF9I1CKvP/QwPNZHnOlwbTkY6dvtFIzFMSyQXbLoTQPRpA==
  /get-stream/6.0.0:
    engines:
      node: '>=10'
    resolution:
      integrity: sha512-A1B3Bh1UmL0bidM/YX2NsCOTnGJePL9rO/M+Mw3m9f2gUpfokS0hi5Eah0WSUEWZdZhIZtMjkIYS7mDfOqNHbg==
  /get-value/2.0.6:
    dev: true
    engines:
      node: '>=0.10.0'
    resolution:
      integrity: sha1-3BXKHGcjh8p2vTesCjlbogQqLCg=
  /getpass/0.1.7:
    dependencies:
      assert-plus: 1.0.0
    dev: true
    resolution:
      integrity: sha1-Xv+OPmhNVprkyysSgmBOi6YhSfo=
  /glob-parent/5.1.1:
    dependencies:
      is-glob: 4.0.1
    engines:
      node: '>= 6'
    resolution:
      integrity: sha512-FnI+VGOpnlGHWZxthPGR+QhR78fuiK0sNLkHQv+bL9fQi57lNNdquIbna/WrfROrolq8GK5Ek6BiMwqL/voRYQ==
  /glob/7.1.6:
    dependencies:
      fs.realpath: 1.0.0
      inflight: 1.0.6
      inherits: 2.0.4
      minimatch: 3.0.4
      once: 1.4.0
      path-is-absolute: 1.0.1
    resolution:
      integrity: sha512-LwaxwyZ72Lk7vZINtNNrywX0ZuLyStrdDtabefZKAY5ZGJhVtgdznluResxNmPitE0SAO+O26sWTHeKSI2wMBA==
  /global-dirs/2.0.1:
    dependencies:
      ini: 1.3.5
    engines:
      node: '>=8'
    resolution:
      integrity: sha512-5HqUqdhkEovj2Of/ms3IeS/EekcO54ytHRLV4PEY2rhRwrHXLQjeVEES0Lhka0xwNDtGYn58wyC4s5+MHsOO6A==
  /globals/11.12.0:
    dev: true
    engines:
      node: '>=4'
    resolution:
      integrity: sha512-WOBp/EEGUiIsJSp7wcv/y6MO+lV9UoncWqxuFfm8eBwzWNgyfBd6Gz+IeKQ9jCmyhoH99g15M3T+QaVHFjizVA==
  /globals/12.4.0:
    dependencies:
      type-fest: 0.8.1
    dev: true
    engines:
      node: '>=8'
    resolution:
      integrity: sha512-BWICuzzDvDoH54NHKCseDanAhE3CeDorgDL5MT6LMXXj2WCnd9UC2szdk4AWLfjdgNBCXLUanXYcpBBKOSWGwg==
  /globby/11.0.1:
    dependencies:
      array-union: 2.1.0
      dir-glob: 3.0.1
      fast-glob: 3.2.4
      ignore: 5.1.8
      merge2: 1.4.1
      slash: 3.0.0
    engines:
      node: '>=10'
    resolution:
      integrity: sha512-iH9RmgwCmUJHi2z5o2l3eTtGBtXek1OYlHrbcxOYugyHLmAsZrPj43OtHThd62Buh/Vv6VyCBD2bdyWcGNQqoQ==
  /graceful-fs/4.2.4:
    resolution:
      integrity: sha512-WjKPNJF79dtJAVniUlGGWHYGz2jWxT6VhN/4m1NdkbZ2nOsEF+cI1Edgql5zCRhs/VsQYRvrXctxktVXZUkixw==
  /graphviz/0.0.9:
    dependencies:
      temp: 0.4.0
    dev: true
    engines:
      node: '>=0.6.8'
    resolution:
      integrity: sha512-SmoY2pOtcikmMCqCSy2NO1YsRfu9OO0wpTlOYW++giGjfX1a6gax/m1Fo8IdUd0/3H15cTOfR1SMKwohj4LKsg==
  /growly/1.3.0:
    dev: true
    optional: true
    resolution:
      integrity: sha1-8QdIy+dq+WS3yWyTxrzCivEgwIE=
  /har-schema/2.0.0:
    dev: true
    engines:
      node: '>=4'
    resolution:
      integrity: sha1-qUwiJOvKwEeCoNkDVSHyRzW37JI=
  /har-validator/5.1.5:
    dependencies:
      ajv: 6.12.6
      har-schema: 2.0.0
    deprecated: this library is no longer supported
    dev: true
    engines:
      node: '>=6'
    resolution:
      integrity: sha512-nmT2T0lljbxdQZfspsno9hgrG3Uir6Ks5afism62poxqBM6sDnMEuPmzTq8XN0OEwqKLLdh1jQI3qyE66Nzb3w==
  /has-flag/3.0.0:
    engines:
      node: '>=4'
    resolution:
      integrity: sha1-tdRU3CGZriJWmfNGfloH87lVuv0=
  /has-flag/4.0.0:
    engines:
      node: '>=8'
    resolution:
      integrity: sha512-EykJT/Q1KjTWctppgIAgfSO0tKVuZUjhgMr17kqTumMl6Afv3EISleU7qZUzoXDFTAHTDC4NOoG/ZxU3EvlMPQ==
  /has-unicode/2.0.1:
    dev: true
    resolution:
      integrity: sha1-4Ob+aijPUROIVeCG0Wkedx3iqLk=
  /has-value/0.3.1:
    dependencies:
      get-value: 2.0.6
      has-values: 0.1.4
      isobject: 2.1.0
    dev: true
    engines:
      node: '>=0.10.0'
    resolution:
      integrity: sha1-ex9YutpiyoJ+wKIHgCVlSEWZXh8=
  /has-value/1.0.0:
    dependencies:
      get-value: 2.0.6
      has-values: 1.0.0
      isobject: 3.0.1
    dev: true
    engines:
      node: '>=0.10.0'
    resolution:
      integrity: sha1-GLKB2lhbHFxR3vJMkw7SmgvmsXc=
  /has-values/0.1.4:
    dev: true
    engines:
      node: '>=0.10.0'
    resolution:
      integrity: sha1-bWHeldkd/Km5oCCJrThL/49it3E=
  /has-values/1.0.0:
    dependencies:
      is-number: 3.0.0
      kind-of: 4.0.0
    dev: true
    engines:
      node: '>=0.10.0'
    resolution:
      integrity: sha1-lbC2P+whRmGab+V/51Yo1aOe/k8=
  /has-yarn/2.1.0:
    engines:
      node: '>=8'
    resolution:
      integrity: sha512-UqBRqi4ju7T+TqGNdqAO0PaSVGsDGJUBQvk9eUWNGRY1CFGDzYhLWoM7JQEemnlvVcv/YEmc2wNW8BC24EnUsw==
  /has/1.0.3:
    dependencies:
      function-bind: 1.1.1
    engines:
      node: '>= 0.4.0'
    resolution:
      integrity: sha512-f2dvO0VU6Oej7RkWJGrehjbzMAjFp5/VKPp5tTpWIV4JHHZK1/BxbFRtf/siA2SWTe09caDmVtYYzWEIbBS4zw==
  /hasha/5.2.2:
    dependencies:
      is-stream: 2.0.0
      type-fest: 0.8.1
    engines:
      node: '>=8'
    resolution:
      integrity: sha512-Hrp5vIK/xr5SkeN2onO32H0MgNZ0f17HRNH39WfL0SYUNOTZ5Lz1TJ8Pajo/87dYGEFlLMm7mIc/k/s6Bvz9HQ==
  /hosted-git-info/2.8.8:
    resolution:
      integrity: sha512-f/wzC2QaWBs7t9IYqB4T3sR1xviIViXJRJTWBlx2Gf3g0Xi5vI7Yy4koXQ1c9OYDGHN9sBy1DQ2AB8fqZBWhUg==
  /html-encoding-sniffer/2.0.1:
    dependencies:
      whatwg-encoding: 1.0.5
    dev: true
    engines:
      node: '>=10'
    resolution:
      integrity: sha512-D5JbOMBIR/TVZkubHT+OyT2705QvogUW4IBn6nHd756OwieSF9aDYFj4dv6HHEVGYbHaLETa3WggZYWWMyy3ZQ==
  /html-escaper/2.0.2:
    dev: true
    resolution:
      integrity: sha512-H2iMtd0I4Mt5eYiapRdIDjp+XzelXQ0tFE4JS7YFwFevXXMmOp9myNrUvCg0D6ws8iqkRPBfKHgbwig1SmlLfg==
  /http-errors/1.7.2:
    dependencies:
      depd: 1.1.2
      inherits: 2.0.3
      setprototypeof: 1.1.1
      statuses: 1.5.0
      toidentifier: 1.0.0
    dev: true
    engines:
      node: '>= 0.6'
    resolution:
      integrity: sha512-uUQBt3H/cSIVfch6i1EuPNy/YsRSOUBXTVfZ+yR7Zjez3qjBz6i9+i4zjNaoqcoFVI4lQJ5plg63TvGfRSDCRg==
  /http-errors/1.7.3:
    dependencies:
      depd: 1.1.2
      inherits: 2.0.4
      setprototypeof: 1.1.1
      statuses: 1.5.0
      toidentifier: 1.0.0
    dev: true
    engines:
      node: '>= 0.6'
    resolution:
      integrity: sha512-ZTTX0MWrsQ2ZAhA1cejAwDLycFsd7I7nVtnkT3Ol0aqodaKW+0CTZDQ1uBv5whptCnc8e8HeRRJxRs0kmm/Qfw==
  /http-proxy-agent/4.0.1:
    dependencies:
      '@tootallnate/once': 1.1.2
      agent-base: 6.0.2
      debug: 4.3.1
    engines:
      node: '>= 6'
    resolution:
      integrity: sha512-k0zdNgqWTGA6aeIRVpvfVob4fL52dTfaehylg0Y4UvSySvOq/Y+BOyPrgpUrA7HylqvU8vIZGsRuXmspskV0Tg==
  /http-signature/1.2.0:
    dependencies:
      assert-plus: 1.0.0
      jsprim: 1.4.1
      sshpk: 1.16.1
    dev: true
    engines:
      node: '>=0.8'
      npm: '>=1.3.7'
    resolution:
      integrity: sha1-muzZJRFHcvPZW2WmCruPfBj7rOE=
  /https-proxy-agent/4.0.0:
    dependencies:
      agent-base: 5.1.1
      debug: 4.3.1
    dev: true
    engines:
      node: '>= 6.0.0'
    resolution:
      integrity: sha512-zoDhWrkR3of1l9QAL8/scJZyLu8j/gBkcwcaQOZh7Gyh/+uJQzGVETdgT30akuwkpL8HTRfssqI3BZuV18teDg==
  /https-proxy-agent/5.0.0:
    dependencies:
      agent-base: 6.0.2
      debug: 4.3.1
    engines:
      node: '>= 6'
    resolution:
      integrity: sha512-EkYm5BcKUGiduxzSt3Eppko+PiNWNEpa4ySk9vTC6wDsQJW9rHSa+UhGNJoRYp7bz6Ht1eaRIa6QaJqO5rCFbA==
  /human-signals/1.1.1:
    dev: true
    engines:
      node: '>=8.12.0'
    resolution:
      integrity: sha512-SEQu7vl8KjNL2eoGBLF3+wAjpsNfA9XMlXAYj/3EdaNfAlxKthD1xjEQfGOUhllCGGJVNY34bRr6lPINhNjyZw==
  /human-signals/2.1.0:
    engines:
      node: '>=10.17.0'
    resolution:
      integrity: sha512-B4FFZ6q/T2jhhksgkbEW3HBvWIfDW85snkQgawt07S7J5QXTk6BkNV+0yAeZrM5QpMAdYlocGoljn0sJ/WQkFw==
  /iconv-lite/0.4.24:
    dependencies:
      safer-buffer: 2.1.2
    dev: true
    engines:
      node: '>=0.10.0'
    resolution:
      integrity: sha512-v3MXnZAcvnywkTUEZomIActle7RXXeedOR31wwl7VlyoXO4Qi9arvSenNQWne1TcRwhCL1HwLI21bEqdpj8/rA==
  /iconv-lite/0.5.2:
    dependencies:
      safer-buffer: 2.1.2
    dev: true
    engines:
      node: '>=0.10.0'
    resolution:
      integrity: sha512-kERHXvpSaB4aU3eANwidg79K8FlrN77m8G9V+0vOR3HYaRifrlwMEpT7ZBJqLSEIHnEgJTHcWK82wwLwwKwtag==
  /iconv-lite/0.6.2:
    dependencies:
      safer-buffer: 2.1.2
    dev: true
    engines:
      node: '>=0.10.0'
    resolution:
      integrity: sha512-2y91h5OpQlolefMPmUlivelittSWy0rP+oYVpn6A7GwVHNE8AWzoYOBNmlwks3LobaJxgHCYZAnyNo2GgpNRNQ==
  /ieee754/1.2.1:
    resolution:
      integrity: sha512-dcyqhDvX1C46lXZcVqCpK+FtMRQVdIMN6/Df5js2zouUsqG7I6sFxitIC+7KYK29KdXOLHdu9zL4sFnoVQnqaA==
  /ignore-walk/3.0.3:
    dependencies:
      minimatch: 3.0.4
    dev: true
    resolution:
      integrity: sha512-m7o6xuOaT1aqheYHKf8W6J5pYH85ZI9w077erOzLje3JsB1gkafkAhHHY19dqjulgIZHFm32Cp5uNZgcQqdJKw==
  /ignore/4.0.6:
    dev: true
    engines:
      node: '>= 4'
    resolution:
      integrity: sha512-cyFDKrqc/YdcWFniJhzI42+AzS+gNwmUzOSFcRCQYwySuBBBy/KjuxWLZ/FHEH6Moq1NizMOBWyTcv8O4OZIMg==
  /ignore/5.1.8:
    engines:
      node: '>= 4'
    resolution:
      integrity: sha512-BMpfD7PpiETpBl/A6S498BaIJ6Y/ABT93ETbby2fP00v4EbvPBXWEoaR1UBPKs3iR53pJY7EtZk5KACI57i1Uw==
  /import-fresh/3.2.2:
    dependencies:
      parent-module: 1.0.1
      resolve-from: 4.0.0
    dev: true
    engines:
      node: '>=6'
    resolution:
      integrity: sha512-cTPNrlvJT6twpYy+YmKUKrTSjWFs3bjYjAhCwm+z4EOCubZxAuO+hHpRN64TqjEaYSHs7tJAE0w1CKMGmsG/lw==
  /import-local/3.0.2:
    dependencies:
      pkg-dir: 4.2.0
      resolve-cwd: 3.0.0
    dev: true
    engines:
      node: '>=8'
    hasBin: true
    resolution:
      integrity: sha512-vjL3+w0oulAVZ0hBHnxa/Nm5TAurf9YLQJDhqRZyqb+VKGOB6LU8t9H1Nr5CIo16vh9XfJTOoHwU0B71S557gA==
  /imurmurhash/0.1.4:
    dev: true
    engines:
      node: '>=0.8.19'
    resolution:
      integrity: sha1-khi5srkoojixPcT7a21XbyMUU+o=
  /indent-string/4.0.0:
    engines:
      node: '>=8'
    resolution:
      integrity: sha512-EdDDZu4A2OyIK7Lr/2zG+w5jmbuk1DVBnEwREQvBzspBJkCEbRa8GxU1lghYcaGJCnRWibjDXlq779X1/y5xwg==
  /inflight/1.0.6:
    dependencies:
      once: 1.4.0
      wrappy: 1.0.2
    resolution:
      integrity: sha1-Sb1jMdfQLQwJvJEKEHW6gWW1bfk=
  /inherits/2.0.3:
    dev: true
    resolution:
      integrity: sha1-Yzwsg+PaQqUC9SRmAiSA9CCCYd4=
  /inherits/2.0.4:
    resolution:
      integrity: sha512-k/vGaX4/Yla3WzyMCvTQOXYeIHvqOKtnqBduzTHpzpQZzAskKMhZ2K+EnBiSM9zGSoIFeMpXKxa4dYeZIQqewQ==
  /ini/1.3.5:
    resolution:
      integrity: sha512-RZY5huIKCMRWDUqZlEi72f/lmXKMvuszcMBduliQ3nnWbx9X/ZBQO7DijMEYS9EhHBb2qacRUMtC7svLwe0lcw==
  /into-stream/5.1.1:
    dependencies:
      from2: 2.3.0
      p-is-promise: 3.0.0
    dev: true
    engines:
      node: '>=8'
    resolution:
      integrity: sha512-krrAJ7McQxGGmvaYbB7Q1mcA+cRwg9Ij2RfWIeVesNBgVDZmzY/Fa4IpZUT3bmdRzMzdf/mzltCG2Dq99IZGBA==
  /ip-regex/2.1.0:
    dev: true
    engines:
      node: '>=4'
    resolution:
      integrity: sha1-+ni/XS5pE8kRzp+BnuUUa7bYROk=
  /ipaddr.js/1.9.1:
    dev: true
    engines:
      node: '>= 0.10'
    resolution:
      integrity: sha512-0KI/607xoxSToH7GjN1FfSbLoU0+btTicjsQSWQlh/hZykN8KpmMf7uYwPW3R+akZ6R/w18ZlXSHBYXiYUPO3g==
  /is-accessor-descriptor/0.1.6:
    dependencies:
      kind-of: 3.2.2
    dev: true
    engines:
      node: '>=0.10.0'
    resolution:
      integrity: sha1-qeEss66Nh2cn7u84Q/igiXtcmNY=
  /is-accessor-descriptor/1.0.0:
    dependencies:
      kind-of: 6.0.3
    dev: true
    engines:
      node: '>=0.10.0'
    resolution:
      integrity: sha512-m5hnHTkcVsPfqx3AKlyttIPb7J+XykHvJP2B9bZDjlhLIoEq4XoK64Vg7boZlVWYK6LUY94dYPEE7Lh0ZkZKcQ==
  /is-arrayish/0.2.1:
    resolution:
      integrity: sha1-d8mYQFJ6qOyxqLppe4BkWnqSap0=
  /is-buffer/1.1.6:
    dev: true
    resolution:
      integrity: sha512-NcdALwpXkTm5Zvvbk7owOUSvVvBKDgKP5/ewfXEznmQFfs4ZRmanOeKBTjRVjka3QFoN6XJ+9F3USqfHqTaU5w==
  /is-ci/2.0.0:
    dependencies:
      ci-info: 2.0.0
    hasBin: true
    resolution:
      integrity: sha512-YfJT7rkpQB0updsdHLGWrvhBJfcfzNNawYDNIyQXJz0IViGf75O8EBPKSdvw2rF+LGCsX4FZ8tcr3b19LcZq4w==
  /is-core-module/2.2.0:
    dependencies:
      has: 1.0.3
    resolution:
      integrity: sha512-XRAfAdyyY5F5cOXn7hYQDqh2Xmii+DEfIcQGxK/uNwMHhIkPWO0g8msXcbzLe+MpGoR951MlqM/2iIlU4vKDdQ==
  /is-data-descriptor/0.1.4:
    dependencies:
      kind-of: 3.2.2
    dev: true
    engines:
      node: '>=0.10.0'
    resolution:
      integrity: sha1-C17mSDiOLIYCgueT8YVv7D8wG1Y=
  /is-data-descriptor/1.0.0:
    dependencies:
      kind-of: 6.0.3
    dev: true
    engines:
      node: '>=0.10.0'
    resolution:
      integrity: sha512-jbRXy1FmtAoCjQkVmIVYwuuqDFUbaOeDjmed1tOGPrsMhtJA4rD9tkgA0F1qJ3gRFRXcHYVkdeaP50Q5rE/jLQ==
  /is-descriptor/0.1.6:
    dependencies:
      is-accessor-descriptor: 0.1.6
      is-data-descriptor: 0.1.4
      kind-of: 5.1.0
    dev: true
    engines:
      node: '>=0.10.0'
    resolution:
      integrity: sha512-avDYr0SB3DwO9zsMov0gKCESFYqCnE4hq/4z3TdUlukEy5t9C0YRq7HLrsN52NAcqXKaepeCD0n+B0arnVG3Hg==
  /is-descriptor/1.0.2:
    dependencies:
      is-accessor-descriptor: 1.0.0
      is-data-descriptor: 1.0.0
      kind-of: 6.0.3
    dev: true
    engines:
      node: '>=0.10.0'
    resolution:
      integrity: sha512-2eis5WqQGV7peooDyLmNEPUrps9+SXX5c9pL3xEB+4e9HnGuDa7mB7kHxHw4CbqS9k1T2hOH3miL8n8WtiYVtg==
  /is-docker/2.1.1:
    engines:
      node: '>=8'
    hasBin: true
    resolution:
      integrity: sha512-ZOoqiXfEwtGknTiuDEy8pN2CfE3TxMHprvNer1mXiqwkOT77Rw3YVrUQ52EqAOU3QAWDQ+bQdx7HJzrv7LS2Hw==
  /is-extendable/0.1.1:
    dev: true
    engines:
      node: '>=0.10.0'
    resolution:
      integrity: sha1-YrEQ4omkcUGOPsNqYX1HLjAd/Ik=
  /is-extendable/1.0.1:
    dependencies:
      is-plain-object: 2.0.4
    dev: true
    engines:
      node: '>=0.10.0'
    resolution:
      integrity: sha512-arnXMxT1hhoKo9k1LZdmlNyJdDDfy2v0fXjFlmok4+i8ul/6WlbVge9bhM74OpNPQPMGUToDtz+KXa1PneJxOA==
  /is-extglob/2.1.1:
    engines:
      node: '>=0.10.0'
    resolution:
      integrity: sha1-qIwCU1eR8C7TfHahueqXc8gz+MI=
  /is-fullwidth-code-point/1.0.0:
    dependencies:
      number-is-nan: 1.0.1
    dev: true
    engines:
      node: '>=0.10.0'
    resolution:
      integrity: sha1-754xOG8DGn8NZDr4L95QxFfvAMs=
  /is-fullwidth-code-point/2.0.0:
    dev: true
    engines:
      node: '>=4'
    resolution:
      integrity: sha1-o7MKXE8ZkYMWeqq5O+764937ZU8=
  /is-fullwidth-code-point/3.0.0:
    engines:
      node: '>=8'
    resolution:
      integrity: sha512-zymm5+u+sCsSWyD9qNaejV3DFvhCKclKdizYaJUuHA83RLjb7nSuGnddCHGv0hk+KY7BMAlsWeK4Ueg6EV6XQg==
  /is-generator-fn/2.1.0:
    dev: true
    engines:
      node: '>=6'
    resolution:
      integrity: sha512-cTIB4yPYL/Grw0EaSzASzg6bBy9gqCofvWN8okThAYIxKJZC+udlRAmGbM0XLeniEJSs8uEgHPGuHSe1XsOLSQ==
  /is-glob/4.0.1:
    dependencies:
      is-extglob: 2.1.1
    engines:
      node: '>=0.10.0'
    resolution:
      integrity: sha512-5G0tKtBTFImOqDnLB2hG6Bp2qcKEFduo4tZu9MT/H6NQv/ghhy30o55ufafxJ/LdH79LLs2Kfrn85TLKyA7BUg==
  /is-installed-globally/0.3.2:
    dependencies:
      global-dirs: 2.0.1
      is-path-inside: 3.0.2
    dev: true
    engines:
      node: '>=8'
    resolution:
      integrity: sha512-wZ8x1js7Ia0kecP/CHM/3ABkAmujX7WPvQk6uu3Fly/Mk44pySulQpnHG46OMjHGXApINnV4QhY3SWnECO2z5g==
  /is-number/3.0.0:
    dependencies:
      kind-of: 3.2.2
    dev: true
    engines:
      node: '>=0.10.0'
    resolution:
      integrity: sha1-JP1iAaR4LPUFYcgQJ2r8fRLXEZU=
  /is-number/7.0.0:
    engines:
      node: '>=0.12.0'
    resolution:
      integrity: sha512-41Cifkg6e8TylSpdtTpeLVMqvSBEVzTttHvERD741+pnZ8ANv0004MRL43QKPDlK9cGvNp6NZWZUBlbGXYxxng==
  /is-obj/1.0.1:
    dev: true
    engines:
      node: '>=0.10.0'
    resolution:
      integrity: sha1-PkcprB9f3gJc19g6iW2rn09n2w8=
  /is-obj/2.0.0:
    dev: true
    engines:
      node: '>=8'
    resolution:
      integrity: sha512-drqDG3cbczxxEJRoOXcOjtdp1J/lyp1mNn0xaznRs8+muBhgQcrnbspox5X5fOw0HnMnbfDzvnEMEtqDEJEo8w==
  /is-path-cwd/2.2.0:
    engines:
      node: '>=6'
    resolution:
      integrity: sha512-w942bTcih8fdJPJmQHFzkS76NEP8Kzzvmw92cXsazb8intwLqPibPPdXf4ANdKV3rYMuuQYGIWtvz9JilB3NFQ==
  /is-path-inside/3.0.2:
    engines:
      node: '>=8'
    resolution:
      integrity: sha512-/2UGPSgmtqwo1ktx8NDHjuPwZWmHhO+gj0f93EkhLB5RgW9RZevWYYlIkS6zePc6U2WpOdQYIwHe9YC4DWEBVg==
  /is-plain-obj/2.1.0:
    dev: true
    engines:
      node: '>=8'
    resolution:
      integrity: sha512-YWnfyRwxL/+SsrWYfOpUtz5b3YD+nyfkHvjbcanzk8zgyO4ASD67uVMRt8k5bM4lLMDnXfriRhOpemw+NfT1eA==
  /is-plain-object/2.0.4:
    dependencies:
      isobject: 3.0.1
    dev: true
    engines:
      node: '>=0.10.0'
    resolution:
      integrity: sha512-h5PpgXkWitc38BBMYawTYMWJHFZJVnBquFE57xFpjB8pJFiF6gZ+bU+WyI/yqXiFR5mdLsgYNaPe8uao6Uv9Og==
  /is-potential-custom-element-name/1.0.0:
    dev: true
    resolution:
      integrity: sha1-DFLlS8yjkbssSUsh6GJtczbG45c=
  /is-regexp/1.0.0:
    dev: true
    engines:
      node: '>=0.10.0'
    resolution:
      integrity: sha1-/S2INUXEa6xaYz57mgnof6LLUGk=
  /is-regexp/2.1.0:
    dev: true
    engines:
      node: '>=6'
    resolution:
      integrity: sha512-OZ4IlER3zmRIoB9AqNhEggVxqIH4ofDns5nRrPS6yQxXE1TPCUpFznBfRQmQa8uC+pXqjMnukiJBxCisIxiLGA==
  /is-stream/1.1.0:
    dev: true
    engines:
      node: '>=0.10.0'
    resolution:
      integrity: sha1-EtSj3U5o4Lec6428hBc66A2RykQ=
  /is-stream/2.0.0:
    engines:
      node: '>=8'
    resolution:
      integrity: sha512-XCoy+WlUr7d1+Z8GgSuXmpuUFC9fOhRXglJMx+dwLKTkL44Cjd4W1Z5P+BQZpr+cR93aGP4S/s7Ftw6Nd/kiEw==
  /is-typedarray/1.0.0:
    dev: true
    resolution:
      integrity: sha1-5HnICFjfDBsR3dppQPlgEfzaSpo=
  /is-windows/1.0.2:
    dev: true
    engines:
      node: '>=0.10.0'
    resolution:
      integrity: sha512-eXK1UInq2bPmjyX6e3VHIzMLobc4J94i4AWn+Hpq3OU5KkrRC96OAcR3PRJ/pGu6m8TRnBHP9dkXQVsT/COVIA==
  /is-wsl/2.2.0:
    dependencies:
      is-docker: 2.1.1
    engines:
      node: '>=8'
    resolution:
      integrity: sha512-fKzAra0rGJUUBwGBgNkHZuToZcn+TtXHpeCgmkMJMMYx1sQDYaCSyjJBSCa2nH1DGm7s3n1oBnohoVTBaN7Lww==
  /isarray/1.0.0:
    resolution:
      integrity: sha1-u5NdSFgsuhaMBoNJV6VKPgcSTxE=
  /isexe/2.0.0:
    resolution:
      integrity: sha1-6PvzdNxVb/iUehDcsFctYz8s+hA=
  /isobject/2.1.0:
    dependencies:
      isarray: 1.0.0
    dev: true
    engines:
      node: '>=0.10.0'
    resolution:
      integrity: sha1-8GVWEJaj8dou9GJy+BXIQNh+DIk=
  /isobject/3.0.1:
    dev: true
    engines:
      node: '>=0.10.0'
    resolution:
      integrity: sha1-TkMekrEalzFjaqH5yNHMvP2reN8=
  /isstream/0.1.2:
    dev: true
    resolution:
      integrity: sha1-R+Y/evVa+m+S4VAOaQ64uFKcCZo=
  /istanbul-lib-coverage/3.0.0:
    dev: true
    engines:
      node: '>=8'
    resolution:
      integrity: sha512-UiUIqxMgRDET6eR+o5HbfRYP1l0hqkWOs7vNxC/mggutCMUIhWMm8gAHb8tHlyfD3/l6rlgNA5cKdDzEAf6hEg==
  /istanbul-lib-instrument/4.0.3:
    dependencies:
      '@babel/core': 7.12.9
      '@istanbuljs/schema': 0.1.2
      istanbul-lib-coverage: 3.0.0
      semver: 6.3.0
    dev: true
    engines:
      node: '>=8'
    resolution:
      integrity: sha512-BXgQl9kf4WTCPCCpmFGoJkz/+uhvm7h7PFKUYxh7qarQd3ER33vHG//qaE8eN25l07YqZPpHXU9I09l/RD5aGQ==
  /istanbul-lib-report/3.0.0:
    dependencies:
      istanbul-lib-coverage: 3.0.0
      make-dir: 3.1.0
      supports-color: 7.2.0
    dev: true
    engines:
      node: '>=8'
    resolution:
      integrity: sha512-wcdi+uAKzfiGT2abPpKZ0hSU1rGQjUQnLvtY5MpQ7QCTahD3VODhcu4wcfY1YtkGaDD5yuydOLINXsfbus9ROw==
  /istanbul-lib-source-maps/4.0.0:
    dependencies:
      debug: 4.3.1
      istanbul-lib-coverage: 3.0.0
      source-map: 0.6.1
    dev: true
    engines:
      node: '>=8'
    resolution:
      integrity: sha512-c16LpFRkR8vQXyHZ5nLpY35JZtzj1PQY1iZmesUbf1FZHbIupcWfjgOXBY9YHkLEQ6puz1u4Dgj6qmU/DisrZg==
  /istanbul-reports/3.0.2:
    dependencies:
      html-escaper: 2.0.2
      istanbul-lib-report: 3.0.0
    dev: true
    engines:
      node: '>=8'
    resolution:
      integrity: sha512-9tZvz7AiR3PEDNGiV9vIouQ/EAcqMXFmkcA1CDFTwOB98OZVDL0PH9glHotf5Ugp6GCOTypfzGWI/OqjWNCRUw==
  /jest-changed-files/26.6.2:
    dependencies:
      '@jest/types': 26.6.2
      execa: 4.1.0
      throat: 5.0.0
    dev: true
    engines:
      node: '>= 10.14.2'
    resolution:
      integrity: sha512-fDS7szLcY9sCtIip8Fjry9oGf3I2ht/QT21bAHm5Dmf0mD4X3ReNUf17y+bO6fR8WgbIZTlbyG1ak/53cbRzKQ==
  /jest-cli/26.6.3:
    dependencies:
      '@jest/core': 26.6.3
      '@jest/test-result': 26.6.2
      '@jest/types': 26.6.2
      chalk: 4.1.0
      exit: 0.1.2
      graceful-fs: 4.2.4
      import-local: 3.0.2
      is-ci: 2.0.0
      jest-config: 26.6.3
      jest-util: 26.6.2
      jest-validate: 26.6.2
      prompts: 2.4.0
      yargs: 15.4.1
    dev: true
    engines:
      node: '>= 10.14.2'
    hasBin: true
    resolution:
      integrity: sha512-GF9noBSa9t08pSyl3CY4frMrqp+aQXFGFkf5hEPbh/pIUFYWMK6ZLTfbmadxJVcJrdRoChlWQsA2VkJcDFK8hg==
  /jest-cli/26.6.3_ts-node@9.1.1:
    dependencies:
      '@jest/core': 26.6.3_ts-node@9.1.1
      '@jest/test-result': 26.6.2
      '@jest/types': 26.6.2
      chalk: 4.1.0
      exit: 0.1.2
      graceful-fs: 4.2.4
      import-local: 3.0.2
      is-ci: 2.0.0
      jest-config: 26.6.3_ts-node@9.1.1
      jest-util: 26.6.2
      jest-validate: 26.6.2
      prompts: 2.4.0
      yargs: 15.4.1
    dev: true
    engines:
      node: '>= 10.14.2'
    hasBin: true
    peerDependencies:
      ts-node: '*'
    resolution:
      integrity: sha512-GF9noBSa9t08pSyl3CY4frMrqp+aQXFGFkf5hEPbh/pIUFYWMK6ZLTfbmadxJVcJrdRoChlWQsA2VkJcDFK8hg==
  /jest-config/26.6.3:
    dependencies:
      '@babel/core': 7.12.9
      '@jest/test-sequencer': 26.6.3
      '@jest/types': 26.6.2
      babel-jest: 26.6.3_@babel+core@7.12.9
      chalk: 4.1.0
      deepmerge: 4.2.2
      glob: 7.1.6
      graceful-fs: 4.2.4
      jest-environment-jsdom: 26.6.2
      jest-environment-node: 26.6.2
      jest-get-type: 26.3.0
      jest-jasmine2: 26.6.3
      jest-regex-util: 26.0.0
      jest-resolve: 26.6.2
      jest-util: 26.6.2
      jest-validate: 26.6.2
      micromatch: 4.0.2
      pretty-format: 26.6.2
    dev: true
    engines:
      node: '>= 10.14.2'
    peerDependencies:
      ts-node: '>=9.0.0'
    peerDependenciesMeta:
      ts-node:
        optional: true
    resolution:
      integrity: sha512-t5qdIj/bCj2j7NFVHb2nFB4aUdfucDn3JRKgrZnplb8nieAirAzRSHP8uDEd+qV6ygzg9Pz4YG7UTJf94LPSyg==
  /jest-config/26.6.3_ts-node@9.1.1:
    dependencies:
      '@babel/core': 7.12.9
      '@jest/test-sequencer': 26.6.3_ts-node@9.1.1
      '@jest/types': 26.6.2
      babel-jest: 26.6.3_@babel+core@7.12.9
      chalk: 4.1.0
      deepmerge: 4.2.2
      glob: 7.1.6
      graceful-fs: 4.2.4
      jest-environment-jsdom: 26.6.2
      jest-environment-node: 26.6.2
      jest-get-type: 26.3.0
      jest-jasmine2: 26.6.3_ts-node@9.1.1
      jest-regex-util: 26.0.0
      jest-resolve: 26.6.2
      jest-util: 26.6.2
      jest-validate: 26.6.2
      micromatch: 4.0.2
      pretty-format: 26.6.2
      ts-node: 9.1.1_typescript@4.1.2
    dev: true
    engines:
      node: '>= 10.14.2'
    peerDependencies:
      ts-node: '>=9.0.0'
    peerDependenciesMeta:
      ts-node:
        optional: true
    resolution:
      integrity: sha512-t5qdIj/bCj2j7NFVHb2nFB4aUdfucDn3JRKgrZnplb8nieAirAzRSHP8uDEd+qV6ygzg9Pz4YG7UTJf94LPSyg==
  /jest-diff/25.5.0:
    dependencies:
      chalk: 3.0.0
      diff-sequences: 25.2.6
      jest-get-type: 25.2.6
      pretty-format: 25.5.0
    dev: true
    engines:
      node: '>= 8.3'
    resolution:
      integrity: sha512-z1kygetuPiREYdNIumRpAHY6RXiGmp70YHptjdaxTWGmA085W3iCnXNx0DhflK3vwrKmrRWyY1wUpkPMVxMK7A==
  /jest-diff/26.6.2:
    dependencies:
      chalk: 4.1.0
      diff-sequences: 26.6.2
      jest-get-type: 26.3.0
      pretty-format: 26.6.2
    dev: true
    engines:
      node: '>= 10.14.2'
    resolution:
      integrity: sha512-6m+9Z3Gv9wN0WFVasqjCL/06+EFCMTqDEUl/b87HYK2rAPTyfz4ZIuSlPhY51PIQRWx5TaxeF1qmXKe9gfN3sA==
  /jest-docblock/26.0.0:
    dependencies:
      detect-newline: 3.1.0
    dev: true
    engines:
      node: '>= 10.14.2'
    resolution:
      integrity: sha512-RDZ4Iz3QbtRWycd8bUEPxQsTlYazfYn/h5R65Fc6gOfwozFhoImx+affzky/FFBuqISPTqjXomoIGJVKBWoo0w==
  /jest-each/26.6.2:
    dependencies:
      '@jest/types': 26.6.2
      chalk: 4.1.0
      jest-get-type: 26.3.0
      jest-util: 26.6.2
      pretty-format: 26.6.2
    dev: true
    engines:
      node: '>= 10.14.2'
    resolution:
      integrity: sha512-Mer/f0KaATbjl8MCJ+0GEpNdqmnVmDYqCTJYTvoo7rqmRiDllmp2AYN+06F93nXcY3ur9ShIjS+CO/uD+BbH4A==
  /jest-environment-jsdom/26.6.2:
    dependencies:
      '@jest/environment': 26.6.2
      '@jest/fake-timers': 26.6.2
      '@jest/types': 26.6.2
      '@types/node': 14.14.10
      jest-mock: 26.6.2
      jest-util: 26.6.2
      jsdom: 16.4.0
    dev: true
    engines:
      node: '>= 10.14.2'
    resolution:
      integrity: sha512-jgPqCruTlt3Kwqg5/WVFyHIOJHsiAvhcp2qiR2QQstuG9yWox5+iHpU3ZrcBxW14T4fe5Z68jAfLRh7joCSP2Q==
  /jest-environment-node/26.6.2:
    dependencies:
      '@jest/environment': 26.6.2
      '@jest/fake-timers': 26.6.2
      '@jest/types': 26.6.2
      '@types/node': 14.14.10
      jest-mock: 26.6.2
      jest-util: 26.6.2
    dev: true
    engines:
      node: '>= 10.14.2'
    resolution:
      integrity: sha512-zhtMio3Exty18dy8ee8eJ9kjnRyZC1N4C1Nt/VShN1apyXc8rWGtJ9lI7vqiWcyyXS4BVSEn9lxAM2D+07/Tag==
  /jest-get-type/25.2.6:
    dev: true
    engines:
      node: '>= 8.3'
    resolution:
      integrity: sha512-DxjtyzOHjObRM+sM1knti6or+eOgcGU4xVSb2HNP1TqO4ahsT+rqZg+nyqHWJSvWgKC5cG3QjGFBqxLghiF/Ig==
  /jest-get-type/26.3.0:
    dev: true
    engines:
      node: '>= 10.14.2'
    resolution:
      integrity: sha512-TpfaviN1R2pQWkIihlfEanwOXK0zcxrKEE4MlU6Tn7keoXdN6/3gK/xl0yEh8DOunn5pOVGKf8hB4R9gVh04ig==
  /jest-haste-map/26.6.2:
    dependencies:
      '@jest/types': 26.6.2
      '@types/graceful-fs': 4.1.4
      '@types/node': 14.14.10
      anymatch: 3.1.1
      fb-watchman: 2.0.1
      graceful-fs: 4.2.4
      jest-regex-util: 26.0.0
      jest-serializer: 26.6.2
      jest-util: 26.6.2
      jest-worker: 26.6.2
      micromatch: 4.0.2
      sane: 4.1.0
      walker: 1.0.7
    dev: true
    engines:
      node: '>= 10.14.2'
    optionalDependencies:
      fsevents: 2.2.1
    resolution:
      integrity: sha512-easWIJXIw71B2RdR8kgqpjQrbMRWQBgiBwXYEhtGUTaX+doCjBheluShdDMeR8IMfJiTqH4+zfhtg29apJf/8w==
  /jest-jasmine2/26.6.3:
    dependencies:
      '@babel/traverse': 7.12.9
      '@jest/environment': 26.6.2
      '@jest/source-map': 26.6.2
      '@jest/test-result': 26.6.2
      '@jest/types': 26.6.2
      '@types/node': 14.14.10
      chalk: 4.1.0
      co: 4.6.0
      expect: 26.6.2
      is-generator-fn: 2.1.0
      jest-each: 26.6.2
      jest-matcher-utils: 26.6.2
      jest-message-util: 26.6.2
      jest-runtime: 26.6.3
      jest-snapshot: 26.6.2
      jest-util: 26.6.2
      pretty-format: 26.6.2
      throat: 5.0.0
    dev: true
    engines:
      node: '>= 10.14.2'
    resolution:
      integrity: sha512-kPKUrQtc8aYwBV7CqBg5pu+tmYXlvFlSFYn18ev4gPFtrRzB15N2gW/Roew3187q2w2eHuu0MU9TJz6w0/nPEg==
  /jest-jasmine2/26.6.3_ts-node@9.1.1:
    dependencies:
      '@babel/traverse': 7.12.9
      '@jest/environment': 26.6.2
      '@jest/source-map': 26.6.2
      '@jest/test-result': 26.6.2
      '@jest/types': 26.6.2
      '@types/node': 14.14.10
      chalk: 4.1.0
      co: 4.6.0
      expect: 26.6.2
      is-generator-fn: 2.1.0
      jest-each: 26.6.2
      jest-matcher-utils: 26.6.2
      jest-message-util: 26.6.2
      jest-runtime: 26.6.3_ts-node@9.1.1
      jest-snapshot: 26.6.2
      jest-util: 26.6.2
      pretty-format: 26.6.2
      throat: 5.0.0
    dev: true
    engines:
      node: '>= 10.14.2'
    peerDependencies:
      ts-node: '*'
    resolution:
      integrity: sha512-kPKUrQtc8aYwBV7CqBg5pu+tmYXlvFlSFYn18ev4gPFtrRzB15N2gW/Roew3187q2w2eHuu0MU9TJz6w0/nPEg==
  /jest-leak-detector/26.6.2:
    dependencies:
      jest-get-type: 26.3.0
      pretty-format: 26.6.2
    dev: true
    engines:
      node: '>= 10.14.2'
    resolution:
      integrity: sha512-i4xlXpsVSMeKvg2cEKdfhh0H39qlJlP5Ex1yQxwF9ubahboQYMgTtz5oML35AVA3B4Eu+YsmwaiKVev9KCvLxg==
  /jest-matcher-utils/26.6.2:
    dependencies:
      chalk: 4.1.0
      jest-diff: 26.6.2
      jest-get-type: 26.3.0
      pretty-format: 26.6.2
    dev: true
    engines:
      node: '>= 10.14.2'
    resolution:
      integrity: sha512-llnc8vQgYcNqDrqRDXWwMr9i7rS5XFiCwvh6DTP7Jqa2mqpcCBBlpCbn+trkG0KNhPu/h8rzyBkriOtBstvWhw==
  /jest-message-util/26.6.2:
    dependencies:
      '@babel/code-frame': 7.10.4
      '@jest/types': 26.6.2
      '@types/stack-utils': 2.0.0
      chalk: 4.1.0
      graceful-fs: 4.2.4
      micromatch: 4.0.2
      pretty-format: 26.6.2
      slash: 3.0.0
      stack-utils: 2.0.3
    dev: true
    engines:
      node: '>= 10.14.2'
    resolution:
      integrity: sha512-rGiLePzQ3AzwUshu2+Rn+UMFk0pHN58sOG+IaJbk5Jxuqo3NYO1U2/MIR4S1sKgsoYSXSzdtSa0TgrmtUwEbmA==
  /jest-mock/26.6.2:
    dependencies:
      '@jest/types': 26.6.2
      '@types/node': 14.14.10
    dev: true
    engines:
      node: '>= 10.14.2'
    resolution:
      integrity: sha512-YyFjePHHp1LzpzYcmgqkJ0nm0gg/lJx2aZFzFy1S6eUqNjXsOqTK10zNRff2dNfssgokjkG65OlWNcIlgd3zew==
  /jest-pnp-resolver/1.2.2_jest-resolve@26.6.2:
    dependencies:
      jest-resolve: 26.6.2
    dev: true
    engines:
      node: '>=6'
    peerDependencies:
      jest-resolve: '*'
    peerDependenciesMeta:
      jest-resolve:
        optional: true
    resolution:
      integrity: sha512-olV41bKSMm8BdnuMsewT4jqlZ8+3TCARAXjZGT9jcoSnrfUnRCqnMoF9XEeoWjbzObpqF9dRhHQj0Xb9QdF6/w==
  /jest-regex-util/26.0.0:
    dev: true
    engines:
      node: '>= 10.14.2'
    resolution:
      integrity: sha512-Gv3ZIs/nA48/Zvjrl34bf+oD76JHiGDUxNOVgUjh3j890sblXryjY4rss71fPtD/njchl6PSE2hIhvyWa1eT0A==
  /jest-resolve-dependencies/26.6.3:
    dependencies:
      '@jest/types': 26.6.2
      jest-regex-util: 26.0.0
      jest-snapshot: 26.6.2
    dev: true
    engines:
      node: '>= 10.14.2'
    resolution:
      integrity: sha512-pVwUjJkxbhe4RY8QEWzN3vns2kqyuldKpxlxJlzEYfKSvY6/bMvxoFrYYzUO1Gx28yKWN37qyV7rIoIp2h8fTg==
  /jest-resolve/26.6.2:
    dependencies:
      '@jest/types': 26.6.2
      chalk: 4.1.0
      graceful-fs: 4.2.4
      jest-pnp-resolver: 1.2.2_jest-resolve@26.6.2
      jest-util: 26.6.2
      read-pkg-up: 7.0.1
      resolve: 1.19.0
      slash: 3.0.0
    dev: true
    engines:
      node: '>= 10.14.2'
    resolution:
      integrity: sha512-sOxsZOq25mT1wRsfHcbtkInS+Ek7Q8jCHUB0ZUTP0tc/c41QHriU/NunqMfCUWsL4H3MHpvQD4QR9kSYhS7UvQ==
  /jest-runner/26.6.3:
    dependencies:
      '@jest/console': 26.6.2
      '@jest/environment': 26.6.2
      '@jest/test-result': 26.6.2
      '@jest/types': 26.6.2
      '@types/node': 14.14.10
      chalk: 4.1.0
      emittery: 0.7.2
      exit: 0.1.2
      graceful-fs: 4.2.4
      jest-config: 26.6.3
      jest-docblock: 26.0.0
      jest-haste-map: 26.6.2
      jest-leak-detector: 26.6.2
      jest-message-util: 26.6.2
      jest-resolve: 26.6.2
      jest-runtime: 26.6.3
      jest-util: 26.6.2
      jest-worker: 26.6.2
      source-map-support: 0.5.19
      throat: 5.0.0
    dev: true
    engines:
      node: '>= 10.14.2'
    resolution:
      integrity: sha512-atgKpRHnaA2OvByG/HpGA4g6CSPS/1LK0jK3gATJAoptC1ojltpmVlYC3TYgdmGp+GLuhzpH30Gvs36szSL2JQ==
  /jest-runner/26.6.3_ts-node@9.1.1:
    dependencies:
      '@jest/console': 26.6.2
      '@jest/environment': 26.6.2
      '@jest/test-result': 26.6.2
      '@jest/types': 26.6.2
      '@types/node': 14.14.10
      chalk: 4.1.0
      emittery: 0.7.2
      exit: 0.1.2
      graceful-fs: 4.2.4
      jest-config: 26.6.3_ts-node@9.1.1
      jest-docblock: 26.0.0
      jest-haste-map: 26.6.2
      jest-leak-detector: 26.6.2
      jest-message-util: 26.6.2
      jest-resolve: 26.6.2
      jest-runtime: 26.6.3_ts-node@9.1.1
      jest-util: 26.6.2
      jest-worker: 26.6.2
      source-map-support: 0.5.19
      throat: 5.0.0
    dev: true
    engines:
      node: '>= 10.14.2'
    peerDependencies:
      ts-node: '*'
    resolution:
      integrity: sha512-atgKpRHnaA2OvByG/HpGA4g6CSPS/1LK0jK3gATJAoptC1ojltpmVlYC3TYgdmGp+GLuhzpH30Gvs36szSL2JQ==
  /jest-runtime/26.6.3:
    dependencies:
      '@jest/console': 26.6.2
      '@jest/environment': 26.6.2
      '@jest/fake-timers': 26.6.2
      '@jest/globals': 26.6.2
      '@jest/source-map': 26.6.2
      '@jest/test-result': 26.6.2
      '@jest/transform': 26.6.2
      '@jest/types': 26.6.2
      '@types/yargs': 15.0.11
      chalk: 4.1.0
      cjs-module-lexer: 0.6.0
      collect-v8-coverage: 1.0.1
      exit: 0.1.2
      glob: 7.1.6
      graceful-fs: 4.2.4
      jest-config: 26.6.3
      jest-haste-map: 26.6.2
      jest-message-util: 26.6.2
      jest-mock: 26.6.2
      jest-regex-util: 26.0.0
      jest-resolve: 26.6.2
      jest-snapshot: 26.6.2
      jest-util: 26.6.2
      jest-validate: 26.6.2
      slash: 3.0.0
      strip-bom: 4.0.0
      yargs: 15.4.1
    dev: true
    engines:
      node: '>= 10.14.2'
    hasBin: true
    resolution:
      integrity: sha512-lrzyR3N8sacTAMeonbqpnSka1dHNux2uk0qqDXVkMv2c/A3wYnvQ4EXuI013Y6+gSKSCxdaczvf4HF0mVXHRdw==
  /jest-runtime/26.6.3_ts-node@9.1.1:
    dependencies:
      '@jest/console': 26.6.2
      '@jest/environment': 26.6.2
      '@jest/fake-timers': 26.6.2
      '@jest/globals': 26.6.2
      '@jest/source-map': 26.6.2
      '@jest/test-result': 26.6.2
      '@jest/transform': 26.6.2
      '@jest/types': 26.6.2
      '@types/yargs': 15.0.11
      chalk: 4.1.0
      cjs-module-lexer: 0.6.0
      collect-v8-coverage: 1.0.1
      exit: 0.1.2
      glob: 7.1.6
      graceful-fs: 4.2.4
      jest-config: 26.6.3_ts-node@9.1.1
      jest-haste-map: 26.6.2
      jest-message-util: 26.6.2
      jest-mock: 26.6.2
      jest-regex-util: 26.0.0
      jest-resolve: 26.6.2
      jest-snapshot: 26.6.2
      jest-util: 26.6.2
      jest-validate: 26.6.2
      slash: 3.0.0
      strip-bom: 4.0.0
      yargs: 15.4.1
    dev: true
    engines:
      node: '>= 10.14.2'
    hasBin: true
    peerDependencies:
      ts-node: '*'
    resolution:
      integrity: sha512-lrzyR3N8sacTAMeonbqpnSka1dHNux2uk0qqDXVkMv2c/A3wYnvQ4EXuI013Y6+gSKSCxdaczvf4HF0mVXHRdw==
  /jest-serializer/26.6.2:
    dependencies:
      '@types/node': 14.14.10
      graceful-fs: 4.2.4
    dev: true
    engines:
      node: '>= 10.14.2'
    resolution:
      integrity: sha512-S5wqyz0DXnNJPd/xfIzZ5Xnp1HrJWBczg8mMfMpN78OJ5eDxXyf+Ygld9wX1DnUWbIbhM1YDY95NjR4CBXkb2g==
  /jest-snapshot/26.6.2:
    dependencies:
      '@babel/types': 7.12.7
      '@jest/types': 26.6.2
      '@types/babel__traverse': 7.0.16
      '@types/prettier': 2.1.5
      chalk: 4.1.0
      expect: 26.6.2
      graceful-fs: 4.2.4
      jest-diff: 26.6.2
      jest-get-type: 26.3.0
      jest-haste-map: 26.6.2
      jest-matcher-utils: 26.6.2
      jest-message-util: 26.6.2
      jest-resolve: 26.6.2
      natural-compare: 1.4.0
      pretty-format: 26.6.2
      semver: 7.3.4
    dev: true
    engines:
      node: '>= 10.14.2'
    resolution:
      integrity: sha512-OLhxz05EzUtsAmOMzuupt1lHYXCNib0ECyuZ/PZOx9TrZcC8vL0x+DUG3TL+GLX3yHG45e6YGjIm0XwDc3q3og==
  /jest-util/26.6.2:
    dependencies:
      '@jest/types': 26.6.2
      '@types/node': 14.14.10
      chalk: 4.1.0
      graceful-fs: 4.2.4
      is-ci: 2.0.0
      micromatch: 4.0.2
    dev: true
    engines:
      node: '>= 10.14.2'
    resolution:
      integrity: sha512-MDW0fKfsn0OI7MS7Euz6h8HNDXVQ0gaM9uW6RjfDmd1DAFcaxX9OqIakHIqhbnmF08Cf2DLDG+ulq8YQQ0Lp0Q==
  /jest-validate/26.6.2:
    dependencies:
      '@jest/types': 26.6.2
      camelcase: 6.2.0
      chalk: 4.1.0
      jest-get-type: 26.3.0
      leven: 3.1.0
      pretty-format: 26.6.2
    dev: true
    engines:
      node: '>= 10.14.2'
    resolution:
      integrity: sha512-NEYZ9Aeyj0i5rQqbq+tpIOom0YS1u2MVu6+euBsvpgIme+FOfRmoC4R5p0JiAUpaFvFy24xgrpMknarR/93XjQ==
  /jest-watcher/26.6.2:
    dependencies:
      '@jest/test-result': 26.6.2
      '@jest/types': 26.6.2
      '@types/node': 14.14.10
      ansi-escapes: 4.3.1
      chalk: 4.1.0
      jest-util: 26.6.2
      string-length: 4.0.1
    dev: true
    engines:
      node: '>= 10.14.2'
    resolution:
      integrity: sha512-WKJob0P/Em2csiVthsI68p6aGKTIcsfjH9Gsx1f0A3Italz43e3ho0geSAVsmj09RWOELP1AZ/DXyJgOgDKxXQ==
  /jest-worker/26.6.2:
    dependencies:
      '@types/node': 14.14.10
      merge-stream: 2.0.0
      supports-color: 7.2.0
    dev: true
    engines:
      node: '>= 10.13.0'
    resolution:
      integrity: sha512-KWYVV1c4i+jbMpaBC+U++4Va0cp8OisU185o73T1vo99hqi7w8tSJfUXYswwqqrjzwxa6KpRK54WhPvwf5w6PQ==
  /jest/26.4.2:
    dependencies:
      '@jest/core': 26.6.3
      import-local: 3.0.2
      jest-cli: 26.6.3
    dev: true
    engines:
      node: '>= 10.14.2'
    hasBin: true
    resolution:
      integrity: sha512-LLCjPrUh98Ik8CzW8LLVnSCfLaiY+wbK53U7VxnFSX7Q+kWC4noVeDvGWIFw0Amfq1lq2VfGm7YHWSLBV62MJw==
  /jest/26.6.3:
    dependencies:
      '@jest/core': 26.6.3
      import-local: 3.0.2
      jest-cli: 26.6.3
    dev: true
    engines:
      node: '>= 10.14.2'
    hasBin: true
    resolution:
      integrity: sha512-lGS5PXGAzR4RF7V5+XObhqz2KZIDUA1yD0DG6pBVmy10eh0ZIXQImRuzocsI/N2XZ1GrLFwTS27In2i2jlpq1Q==
  /jest/26.6.3_ts-node@9.1.1:
    dependencies:
      '@jest/core': 26.6.3_ts-node@9.1.1
      import-local: 3.0.2
      jest-cli: 26.6.3_ts-node@9.1.1
    dev: true
    engines:
      node: '>= 10.14.2'
    hasBin: true
    peerDependencies:
      ts-node: '*'
    resolution:
      integrity: sha512-lGS5PXGAzR4RF7V5+XObhqz2KZIDUA1yD0DG6pBVmy10eh0ZIXQImRuzocsI/N2XZ1GrLFwTS27In2i2jlpq1Q==
  /js-levenshtein/1.1.6:
    dev: true
    engines:
      node: '>=0.10.0'
    resolution:
      integrity: sha512-X2BB11YZtrRqY4EnQcLX5Rh373zbK4alC1FW7D7MBhL2gtcC17cTnr6DmfHZeS0s2rTHjUTMMHfG7gO8SSdw+g==
  /js-tokens/4.0.0:
    resolution:
      integrity: sha512-RdJUflcE3cUzKiMqQgsCu06FPu9UdIJO0beYbPhHN4k6apgJtifcoCtT9bcxOpYBtpD2kCM6Sbzg4CausW/PKQ==
  /js-yaml/3.14.0:
    dependencies:
      argparse: 1.0.10
      esprima: 4.0.1
    dev: true
    hasBin: true
    resolution:
      integrity: sha512-/4IbIeHcD9VMHFqDR/gQ7EdZdLimOvW2DdcxFjdyyZ9NsbS+ccrXqVWDtab/lRl5AlUqmpBx8EhPaWR+OtY17A==
  /jsbi/3.1.4:
    dev: true
    resolution:
      integrity: sha512-52QRRFSsi9impURE8ZUbzAMCLjPm4THO7H2fcuIvaaeFTbSysvkodbQQXIVsNgq/ypDbq6dJiuGKL0vZ/i9hUg==
  /jsbn/0.1.1:
    dev: true
    resolution:
      integrity: sha1-peZUwuWi3rXyAdls77yoDA7y9RM=
  /jsdom/16.4.0:
    dependencies:
      abab: 2.0.5
      acorn: 7.4.1
      acorn-globals: 6.0.0
      cssom: 0.4.4
      cssstyle: 2.3.0
      data-urls: 2.0.0
      decimal.js: 10.2.1
      domexception: 2.0.1
      escodegen: 1.14.3
      html-encoding-sniffer: 2.0.1
      is-potential-custom-element-name: 1.0.0
      nwsapi: 2.2.0
      parse5: 5.1.1
      request: 2.88.2
      request-promise-native: 1.0.9_request@2.88.2
      saxes: 5.0.1
      symbol-tree: 3.2.4
      tough-cookie: 3.0.1
      w3c-hr-time: 1.0.2
      w3c-xmlserializer: 2.0.0
      webidl-conversions: 6.1.0
      whatwg-encoding: 1.0.5
      whatwg-mimetype: 2.3.0
      whatwg-url: 8.4.0
      ws: 7.4.1
      xml-name-validator: 3.0.0
    dev: true
    engines:
      node: '>=10'
    peerDependencies:
      canvas: ^2.5.0
    peerDependenciesMeta:
      canvas:
        optional: true
    resolution:
      integrity: sha512-lYMm3wYdgPhrl7pDcRmvzPhhrGVBeVhPIqeHjzeiHN3DFmD1RBpbExbi8vU7BJdH8VAZYovR8DMt0PNNDM7k8w==
  /jsesc/2.5.2:
    dev: true
    engines:
      node: '>=4'
    hasBin: true
    resolution:
      integrity: sha512-OYu7XEzjkCQ3C5Ps3QIZsQfNpqoJyZZA99wd9aWd05NCtC5pWOkShK2mkL6HXQR6/Cy2lbNdPlZBpuQHXE63gA==
  /json-parse-even-better-errors/2.3.1:
    resolution:
      integrity: sha512-xyFwyhro/JEof6Ghe2iz2NcXoj2sloNsWr/XsERDK/oiPCfaNhl5ONfp+jQdAZRQQ0IJWNzH9zIZF7li91kh2w==
  /json-schema-traverse/0.4.1:
    dev: true
    resolution:
      integrity: sha512-xbbCH5dCYU5T8LcEhhuh7HJ88HXuW3qsI3Y0zOZFKfZEHcpWiHU/Jxzk629Brsab/mMiHQti9wMP+845RPe3Vg==
  /json-schema/0.2.3:
    dev: true
    resolution:
      integrity: sha1-tIDIkuWaLwWVTOcnvT8qTogvnhM=
  /json-stable-stringify-without-jsonify/1.0.1:
    dev: true
    resolution:
      integrity: sha1-nbe1lJatPzz+8wp1FC0tkwrXJlE=
  /json-stringify-safe/5.0.1:
    dev: true
    resolution:
      integrity: sha1-Epai1Y/UXxmg9s4B1lcB4sc1tus=
  /json5/2.1.3:
    dependencies:
      minimist: 1.2.5
    dev: true
    engines:
      node: '>=6'
    hasBin: true
    resolution:
      integrity: sha512-KXPvOm8K9IJKFM0bmdn8QXh7udDh1g/giieX0NLCaMnb4hEiVFqnop2ImTXCc5e0/oHz3LTqmHGtExn5hfMkOA==
  /jsonfile/4.0.0:
    dev: true
    optionalDependencies:
      graceful-fs: 4.2.4
    resolution:
      integrity: sha1-h3Gq4HmbZAdrdmQPygWPnBDjPss=
  /jsprim/1.4.1:
    dependencies:
      assert-plus: 1.0.0
      extsprintf: 1.3.0
      json-schema: 0.2.3
      verror: 1.10.0
    dev: true
    engines:
      '0': node >=0.6.0
    resolution:
      integrity: sha1-MT5mvB5cwG5Di8G3SZwuXFastqI=
  /jwa/1.4.1:
    dependencies:
      buffer-equal-constant-time: 1.0.1
      ecdsa-sig-formatter: 1.0.11
      safe-buffer: 5.2.1
    dev: true
    resolution:
      integrity: sha512-qiLX/xhEEFKUAJ6FiBMbes3w9ATzyk5W7Hvzpa/SLYdxNtng+gcurvrI7TbACjIXlsJyr05/S1oUhZrc63evQA==
  /jws/3.2.2:
    dependencies:
      jwa: 1.4.1
      safe-buffer: 5.2.1
    dev: true
    resolution:
      integrity: sha512-YHlZCB6lMTllWDtSPHz/ZXTsi8S00usEV6v1tjq8tOUZzw7DpSDWVXjXDre6ed1w/pd495ODpHZYSdkRTsa0HA==
  /kind-of/3.2.2:
    dependencies:
      is-buffer: 1.1.6
    dev: true
    engines:
      node: '>=0.10.0'
    resolution:
      integrity: sha1-MeohpzS6ubuw8yRm2JOupR5KPGQ=
  /kind-of/4.0.0:
    dependencies:
      is-buffer: 1.1.6
    dev: true
    engines:
      node: '>=0.10.0'
    resolution:
      integrity: sha1-IIE989cSkosgc3hpGkUGb65y3Vc=
  /kind-of/5.1.0:
    dev: true
    engines:
      node: '>=0.10.0'
    resolution:
      integrity: sha512-NGEErnH6F2vUuXDh+OlbcKW7/wOcfdRHaZ7VWtqCztfHri/++YKmP51OdWeGPuqCOba6kk2OTe5d02VmTB80Pw==
  /kind-of/6.0.3:
    dev: true
    engines:
      node: '>=0.10.0'
    resolution:
      integrity: sha512-dcS1ul+9tmeD95T+x28/ehLgd9mENa3LsvDTtzm3vyBEO7RPptvAD+t44WVXaUjTBRcrpFeFlC8WCruUR456hw==
  /kleur/3.0.3:
    engines:
      node: '>=6'
    resolution:
      integrity: sha512-eTIzlVOSUR+JxdDFepEYcBMtZ9Qqdef+rnzWdRZuMbOywu5tO2w2N7rqjoANZ5k9vywhL6Br1VRjUIgTQx4E8w==
  /klona/2.0.4:
    dev: true
    engines:
      node: '>= 8'
    resolution:
      integrity: sha512-ZRbnvdg/NxqzC7L9Uyqzf4psi1OM4Cuc+sJAkQPjO6XkQIJTNbfK2Rsmbw8fx1p2mkZdp2FZYo2+LwXYY/uwIA==
  /lazystream/1.0.0:
    dependencies:
      readable-stream: 2.3.7
    engines:
      node: '>= 0.6.3'
    resolution:
      integrity: sha1-9plf4PggOS9hOWvolGJAe7dxaOQ=
  /leven/3.1.0:
    dev: true
    engines:
      node: '>=6'
    resolution:
      integrity: sha512-qsda+H8jTaUaN/x5vzW2rzc+8Rw4TAQ/4KjB46IwK5VH+IlVeeeje/EoZRpiXvIqjFgK84QffqPztGI3VBLG1A==
  /levn/0.3.0:
    dependencies:
      prelude-ls: 1.1.2
      type-check: 0.3.2
    dev: true
    engines:
      node: '>= 0.8.0'
    resolution:
      integrity: sha1-OwmSTt+fCDwEkP3UwLxEIeBHZO4=
  /levn/0.4.1:
    dependencies:
      prelude-ls: 1.2.1
      type-check: 0.4.0
    dev: true
    engines:
      node: '>= 0.8.0'
    resolution:
      integrity: sha512-+bT2uH4E5LGE7h/n3evcS/sQlJXCpIp6ym8OWJ5eV6+67Dsql/LaaT7qJBAt2rzfoa/5QBGBhxDix1dMt2kQKQ==
  /line-replace/2.0.1:
    dev: true
    hasBin: true
    resolution:
      integrity: sha512-CSr3f6gynLCA9R+RBS0IDIfv7a8OAXcuyq+CHgq0WzbQ7KSJQfF5DgtpRVxpSp1KBNXogtzbNqAeUjrmHYTPYA==
  /lines-and-columns/1.1.6:
    resolution:
      integrity: sha1-HADHQ7QzzQpOgHWPe2SldEDZ/wA=
  /lint-staged/10.5.3:
    dependencies:
      chalk: 4.1.0
      cli-truncate: 2.1.0
      commander: 6.2.0
      cosmiconfig: 7.0.0
      debug: 4.3.1
      dedent: 0.7.0
      enquirer: 2.3.6
      execa: 4.1.0
      listr2: 3.2.3_enquirer@2.3.6
      log-symbols: 4.0.0
      micromatch: 4.0.2
      normalize-path: 3.0.0
      please-upgrade-node: 3.2.0
      string-argv: 0.3.1
      stringify-object: 3.3.0
    dev: true
    hasBin: true
    resolution:
      integrity: sha512-TanwFfuqUBLufxCc3RUtFEkFraSPNR3WzWcGF39R3f2J7S9+iF9W0KTVLfSy09lYGmZS5NDCxjNvhGMSJyFCWg==
  /listr2/3.2.3_enquirer@2.3.6:
    dependencies:
      chalk: 4.1.0
      cli-truncate: 2.1.0
      enquirer: 2.3.6
      figures: 3.2.0
      indent-string: 4.0.0
      log-update: 4.0.0
      p-map: 4.0.0
      rxjs: 6.6.3
      through: 2.3.8
    dev: true
    engines:
      node: '>=10.0.0'
    peerDependencies:
      enquirer: '>= 2.3.0 < 3'
    resolution:
      integrity: sha512-vUb80S2dSUi8YxXahO8/I/s29GqnOL8ozgHVLjfWQXa03BNEeS1TpBLjh2ruaqq5ufx46BRGvfymdBSuoXET5w==
  /locate-path/3.0.0:
    dependencies:
      p-locate: 3.0.0
      path-exists: 3.0.0
    dev: true
    engines:
      node: '>=6'
    resolution:
      integrity: sha512-7AO748wWnIhNqAuaty2ZWHkQHRSNfPVIsPIfwEOWO22AmaoVrWavlOcMR5nzTLNYvp36X220/maaRsrec1G65A==
  /locate-path/5.0.0:
    dependencies:
      p-locate: 4.1.0
    engines:
      node: '>=8'
    resolution:
      integrity: sha512-t7hw9pI+WvuwNJXwk5zVHpyhIqzg2qTlklJOf0mVxGSbe3Fp2VieZcduNYjaLDoy6p9uGpQEGWG87WpMKlNq8g==
  /locate-path/6.0.0:
    dependencies:
      p-locate: 5.0.0
    engines:
      node: '>=10'
    resolution:
      integrity: sha512-iPZK6eYjbxRu3uB4/WZ3EsEIMJFMqAoopl3R+zuq0UjcAm/MO6KCweDgPfP3elTztoKP3KtnVHxTn2NHBSDVUw==
  /lodash.deburr/4.1.0:
    resolution:
      integrity: sha1-3bG7s+8HRYwBd7oH3hRCLLAz/5s=
  /lodash.defaults/4.2.0:
    resolution:
      integrity: sha1-0JF4cW/+pN3p5ft7N/bwgCJ0WAw=
  /lodash.difference/4.5.0:
    resolution:
      integrity: sha1-nMtOUF1Ia5FlE0V3KIWi3yf9AXw=
  /lodash.flatten/4.4.0:
    resolution:
      integrity: sha1-8xwiIlqWMtK7+OSt2+8kCqdlph8=
  /lodash.isplainobject/4.0.6:
    resolution:
      integrity: sha1-fFJqUtibRcRcxpC4gWO+BJf1UMs=
  /lodash.memoize/4.1.2:
    dev: true
    resolution:
      integrity: sha1-vMbEmkKihA7Zl/Mj6tpezRguC/4=
  /lodash.sortby/4.7.0:
    dev: true
    resolution:
      integrity: sha1-7dFMgk4sycHgsKG0K7UhBRakJDg=
  /lodash.union/4.6.0:
    resolution:
      integrity: sha1-SLtQiECfFvGCFmZkHETdGqrjzYg=
  /lodash/4.17.20:
    dev: true
    resolution:
      integrity: sha512-PlhdFcillOINfeV7Ni6oF1TAEayyZBoZ8bcshTHqOYJYlrqzRK5hagpagky5o4HfCzzd1TRkXPMFq6cKk9rGmA==
  /log-symbols/4.0.0:
    dependencies:
      chalk: 4.1.0
    dev: true
    engines:
      node: '>=10'
    resolution:
      integrity: sha512-FN8JBzLx6CzeMrB0tg6pqlGU1wCrXW+ZXGH481kfsBqer0hToTIiHdjH4Mq8xJUbvATujKCvaREGWpGUionraA==
  /log-update/4.0.0:
    dependencies:
      ansi-escapes: 4.3.1
      cli-cursor: 3.1.0
      slice-ansi: 4.0.0
      wrap-ansi: 6.2.0
    engines:
      node: '>=10'
    resolution:
      integrity: sha512-9fkkDevMefjg0mmzWFBW8YkFP91OrizzkW3diF7CpG+S2EYdy4+TVfGwz1zeF8x7hCx1ovSPTOE9Ngib74qqUg==
  /long/4.0.0:
    dev: true
    resolution:
      integrity: sha512-XsP+KhQif4bjX1kbuSiySJFNAehNxgLb6hPRGJ9QsUr8ajHkuXGdrHmFUTUUXhDwVX2R5bY4JNZEwbUiMhV+MA==
  /lru-cache/6.0.0:
    dependencies:
      yallist: 4.0.0
    dev: true
    engines:
      node: '>=10'
    resolution:
      integrity: sha512-Jo6dJ04CmSjuznwJSS3pUeWmd/H0ffTlkXXgwZi+eq1UCmqQwCh+eLsYOYCwY991i2Fah4h1BEMCx4qThGbsiA==
  /lru_map/0.3.3:
    dev: true
    resolution:
      integrity: sha1-tcg1G5Rky9dQM1p5ZQoOwOVhGN0=
  /magic-string/0.25.7:
    dependencies:
      sourcemap-codec: 1.4.8
    dev: true
    resolution:
      integrity: sha512-4CrMT5DOHTDk4HYDlzmwu4FVCcIYI8gauveasrdCu2IKIFOJ3f0v/8MDGJCDL9oD2ppz/Av1b0Nj345H9M+XIA==
  /make-dir/3.1.0:
    dependencies:
      semver: 6.3.0
    engines:
      node: '>=8'
    resolution:
      integrity: sha512-g3FeP20LNwhALb/6Cz6Dd4F2ngze0jz7tbzrD2wAV+o9FeNHe4rL+yK2md0J/fiSf1sa1ADhXqi5+oVwOM/eGw==
  /make-error/1.3.6:
    dev: true
    resolution:
      integrity: sha512-s8UhlNe7vPKomQhC1qFelMokr/Sc3AgNbso3n74mVPA5LTZwkB9NlXf4XPamLxJE8h0gh73rM94xvwRT2CVInw==
  /makeerror/1.0.11:
    dependencies:
      tmpl: 1.0.4
    dev: true
    resolution:
      integrity: sha1-4BpckQnyr3lmDk6LlYd5AYT1qWw=
  /map-cache/0.2.2:
    dev: true
    engines:
      node: '>=0.10.0'
    resolution:
      integrity: sha1-wyq9C9ZSXZsFFkW7TyasXcmKDb8=
  /map-visit/1.0.0:
    dependencies:
      object-visit: 1.0.1
    dev: true
    engines:
      node: '>=0.10.0'
    resolution:
      integrity: sha1-7Nyo8TFE5mDxtb1B8S80edmN+48=
  /mariadb/2.5.2:
    dependencies:
      '@types/geojson': 7946.0.7
      '@types/node': 14.14.10
      denque: 1.4.1
      iconv-lite: 0.6.2
      long: 4.0.0
      moment-timezone: 0.5.32
      please-upgrade-node: 3.2.0
    dev: true
    engines:
      node: '>= 10.13'
    resolution:
      integrity: sha512-SfaBl5/LiX2qJNNr7wCQvizVjtWxVm1CUWYKe+y4OMeyYMM6g0GhwX7/BbGtv/O3WthnGrM+Kj1imFnlescO0w==
  /media-typer/0.3.0:
    dev: true
    engines:
      node: '>= 0.6'
    resolution:
      integrity: sha1-hxDXrwqmJvj/+hzgAWhUUmMlV0g=
  /merge-descriptors/1.0.1:
    dev: true
    resolution:
      integrity: sha1-sAqqVW3YtEVoFQ7J0blT8/kMu2E=
  /merge-stream/2.0.0:
    resolution:
      integrity: sha512-abv/qOcuPfk3URPfDzmZU1LKmuw8kT+0nIHvKrKgFrwifol/doWcdA4ZqsWQ8ENrFKkd67Mfpo/LovbIUsbt3w==
  /merge2/1.4.1:
    engines:
      node: '>= 8'
    resolution:
      integrity: sha512-8q7VEgMJW4J8tcfVPy8g09NcQwZdbwFEqhe/WZkoIzjn/3TGDwtOCYtXGxA3O8tPzpczCCDgv+P2P5y00ZJOOg==
  /methods/1.1.2:
    dev: true
    engines:
      node: '>= 0.6'
    resolution:
      integrity: sha1-VSmk1nZUE07cxSZmVoNbD4Ua/O4=
  /micromatch/3.1.10:
    dependencies:
      arr-diff: 4.0.0
      array-unique: 0.3.2
      braces: 2.3.2
      define-property: 2.0.2
      extend-shallow: 3.0.2
      extglob: 2.0.4
      fragment-cache: 0.2.1
      kind-of: 6.0.3
      nanomatch: 1.2.13
      object.pick: 1.3.0
      regex-not: 1.0.2
      snapdragon: 0.8.2
      to-regex: 3.0.2
    dev: true
    engines:
      node: '>=0.10.0'
    resolution:
      integrity: sha512-MWikgl9n9M3w+bpsY3He8L+w9eF9338xRl8IAO5viDizwSzziFEyUzo2xrrloB64ADbTf8uA8vRqqttDTOmccg==
  /micromatch/4.0.2:
    dependencies:
      braces: 3.0.2
      picomatch: 2.2.2
    engines:
      node: '>=8'
    resolution:
      integrity: sha512-y7FpHSbMUMoyPbYUSzO6PaZ6FyRnQOpHuKwbo1G+Knck95XVU4QAiKdGEnj5wwoS7PlOgthX/09u5iFJ+aYf5Q==
  /mime-db/1.44.0:
    dev: true
    engines:
      node: '>= 0.6'
    resolution:
      integrity: sha512-/NOTfLrsPBVeH7YtFPgsVWveuL+4SjjYxaQ1xtM1KMFj7HdxlBlxeyNLzhyJVx7r4rZGJAZ/6lkKCitSc/Nmpg==
  /mime-types/2.1.27:
    dependencies:
      mime-db: 1.44.0
    dev: true
    engines:
      node: '>= 0.6'
    resolution:
      integrity: sha512-JIhqnCasI9yD+SsmkquHBxTSEuZdQX5BuQnS2Vc7puQQQ+8yiP5AY5uWhpdv4YL4VM5c6iliiYWPgJ/nJQLp7w==
  /mime/1.6.0:
    dev: true
    engines:
      node: '>=4'
    hasBin: true
    resolution:
      integrity: sha512-x0Vn8spI+wuJ1O6S7gnbaQg8Pxh4NNHb7KSINmEWKiPE4RKOplvijn+NkmYmmRgP68mc70j2EbeTFRsrswaQeg==
  /mimic-fn/2.1.0:
    engines:
      node: '>=6'
    resolution:
      integrity: sha512-OqbOk5oEQeAZ8WXWydlu9HJjz9WVdEIvamMCcXmuqUYjTknH/sqsWvhQ3vgwKFRR1HpjvNBKQ37nbJgYzGqGcg==
  /min-indent/1.0.1:
    engines:
      node: '>=4'
    resolution:
      integrity: sha512-I9jwMn07Sy/IwOj3zVkVik2JTvgpaykDZEigL6Rx6N9LbMywwUSMtxET+7lVoDLLd3O3IXwJwvuuns8UB/HeAg==
  /minimatch/3.0.4:
    dependencies:
      brace-expansion: 1.1.11
    resolution:
      integrity: sha512-yJHVQEhyqPLUTgt9B83PXu6W3rx4MvvHvSUvToogpwoGDOUQ+yDrR0HRot+yOCdCO7u4hX3pWft6kWBBcqh0UA==
  /minimist/1.2.5:
    dev: true
    resolution:
      integrity: sha512-FM9nNUYrRBAELZQT3xeZQ7fmMOBg6nWNmJKTcgsJeaLstP/UODVpGsr5OhXhhXg6f+qtJ8uiZ+PUxkDWcgIXLw==
  /minipass/2.9.0:
    dependencies:
      safe-buffer: 5.2.1
      yallist: 3.1.1
    dev: true
    resolution:
      integrity: sha512-wxfUjg9WebH+CUDX/CdbRlh5SmfZiy/hpkxaRI16Y9W56Pa75sWgd/rvFilSgrauD9NyFymP/+JFV3KwzIsJeg==
  /minipass/3.1.3:
    dependencies:
      yallist: 4.0.0
    engines:
      node: '>=8'
    resolution:
      integrity: sha512-Mgd2GdMVzY+x3IJ+oHnVM+KG3lA5c8tnabyJKmHSaG2kAGpudxuOf8ToDkhumF7UzME7DecbQE9uOZhNm7PuJg==
  /minizlib/1.3.3:
    dependencies:
      minipass: 2.9.0
    dev: true
    resolution:
      integrity: sha512-6ZYMOEnmVsdCeTJVE0W9ZD+pVnE8h9Hma/iOwwRDsdQoePpoX56/8B6z3P9VNwppJuBKNRuFDRNRqRWexT9G9Q==
  /minizlib/2.1.2:
    dependencies:
      minipass: 3.1.3
      yallist: 4.0.0
    engines:
      node: '>= 8'
    resolution:
      integrity: sha512-bAxsR8BVfj60DWXHE3u30oHzfl4G7khkSuPW+qvpd7jFRHm7dLxOjUk1EHACJ/hxLY8phGJ0YhYHZo7jil7Qdg==
  /mixin-deep/1.3.2:
    dependencies:
      for-in: 1.0.2
      is-extendable: 1.0.1
    dev: true
    engines:
      node: '>=0.10.0'
    resolution:
      integrity: sha512-WRoDn//mXBiJ1H40rqa3vH0toePwSsGb45iInWlTySa+Uu4k3tYUSxa2v1KqAiLtvlrSzaExqS1gtk96A9zvEA==
  /mkdirp/0.5.5:
    dependencies:
      minimist: 1.2.5
    dev: true
    hasBin: true
    resolution:
      integrity: sha512-NKmAlESf6jMGym1++R0Ra7wvhV+wFW63FaSOFPwRahvea0gMUcGUhVeAg/0BC0wiv9ih5NYPB1Wn1UEI1/L+xQ==
  /mkdirp/1.0.4:
    engines:
      node: '>=10'
    hasBin: true
    resolution:
      integrity: sha512-vVqVZQyf3WLx2Shd0qJ9xuvqgAyKPLAiqITEtqW0oIUjzo3PePDd6fW9iFz30ef7Ysp/oiWqbhszeGWW2T6Gzw==
  /mock-stdin/1.0.0:
    dev: true
    resolution:
      integrity: sha512-tukRdb9Beu27t6dN+XztSRHq9J0B/CoAOySGzHfn8UTfmqipA5yNT/sDUEyYdAV3Hpka6Wx6kOMxuObdOex60Q==
  /moment-timezone/0.5.32:
    dependencies:
      moment: 2.29.1
    dev: true
    resolution:
      integrity: sha512-Z8QNyuQHQAmWucp8Knmgei8YNo28aLjJq6Ma+jy1ZSpSk5nyfRT8xgUbSQvD2+2UajISfenndwvFuH3NGS+nvA==
  /moment/2.29.1:
    dev: true
    resolution:
      integrity: sha512-kHmoybcPV8Sqy59DwNDY3Jefr64lK/by/da0ViFcuA4DH0vQg5Q6Ze5VimxkfQNSC+Mls/Kx53s7TjP1RhFEDQ==
  /ms/2.0.0:
    dev: true
    resolution:
      integrity: sha1-VgiurfwAvmwpAd9fmGF4jeDVl8g=
  /ms/2.1.1:
    dev: true
    resolution:
      integrity: sha512-tgp+dl5cGk28utYktBsrFqA7HKgrhgPsg6Z/EfhWI4gl1Hwq8B/GmY/0oXZ6nF8hDVesS/FpnYaD/kOWhYQvyg==
  /ms/2.1.2:
    resolution:
      integrity: sha512-sGkPx+VjMtmA6MX27oA4FBFELFCZZ4S4XqeGOXCv68tT+jb3vk/RyaKWP0PTKyWtmLSM0b+adUTEvbs1PEaH2w==
  /ms/2.1.3:
    resolution:
      integrity: sha512-6FlzubTLZG3J2a/NVCAleEhjzq5oxgHyaCU9yYXvcLsvoVaHJq/s5xXI6/XXP6tz7R9xAOtHnSO/tXtF3WRTlA==
  /mssql/6.2.3:
    dependencies:
      debug: 4.3.1
      tarn: 1.1.5
      tedious: 6.7.0
    dev: true
    engines:
      node: '>=6'
    hasBin: true
    resolution:
      integrity: sha512-4TW/fA9UgzmVTNgjl65r6ISr6aL5QHnlptEt1A3jIpdzkNbFPIkRbUNz90324HIdE+5pKc3VqikOImcTrhd4og==
  /multistream/2.1.1:
    dependencies:
      inherits: 2.0.4
      readable-stream: 2.3.7
    dev: true
    resolution:
      integrity: sha512-xasv76hl6nr1dEy3lPvy7Ej7K/Lx3O/FCvwge8PeVJpciPPoNCbaANcNiBug3IpdvTveZUcAV0DJzdnUDMesNQ==
  /nanomatch/1.2.13:
    dependencies:
      arr-diff: 4.0.0
      array-unique: 0.3.2
      define-property: 2.0.2
      extend-shallow: 3.0.2
      fragment-cache: 0.2.1
      is-windows: 1.0.2
      kind-of: 6.0.3
      object.pick: 1.3.0
      regex-not: 1.0.2
      snapdragon: 0.8.2
      to-regex: 3.0.2
    dev: true
    engines:
      node: '>=0.10.0'
    resolution:
      integrity: sha512-fpoe2T0RbHwBTBUOftAfBPaDEi06ufaUai0mE6Yn1kacc3SnTErfb/h+X94VXzI64rKFHYImXSvdwGGCmwOqCA==
  /native-duplexpair/1.0.0:
    dev: true
    resolution:
      integrity: sha1-eJkHjmS/PIo9cyYBs9QP8F21j6A=
  /natural-compare/1.4.0:
    dev: true
    resolution:
      integrity: sha1-Sr6/7tdUHywnrPspvbvRXI1bpPc=
  /needle/2.5.2:
    dependencies:
      debug: 3.2.7
      iconv-lite: 0.4.24
      sax: 1.2.4
    dev: true
    engines:
      node: '>= 4.4.x'
    hasBin: true
    resolution:
      integrity: sha512-LbRIwS9BfkPvNwNHlsA41Q29kL2L/6VaOJ0qisM5lLWsTV3nP15abO5ITL6L81zqFhzjRKDAYjpcBcwM0AVvLQ==
  /negotiator/0.6.2:
    dev: true
    engines:
      node: '>= 0.6'
    resolution:
      integrity: sha512-hZXc7K2e+PgeI1eDBe/10Ard4ekbfrrqG8Ep+8Jmf4JID2bNg7NvCPOZN+kfF574pFQI7mum2AUqDidoKqcTOw==
  /new-github-issue-url/0.2.1:
    engines:
      node: '>=10'
    resolution:
      integrity: sha512-md4cGoxuT4T4d/HDOXbrUHkTKrp/vp+m3aOA7XXVYwNsUNMK49g3SQicTSeV5GIz/5QVGAeYRAOlyp9OvlgsYA==
  /nice-try/1.0.5:
    dev: true
    resolution:
      integrity: sha512-1nh45deeb5olNY7eX82BkPO7SSxR5SSYJiPTrTdFUVYwAl8CKMA5N9PjTYkHiRjisVcxcQ1HXdLhx2qxxJzLNQ==
  /node-addon-api/2.0.0:
    dev: true
    resolution:
      integrity: sha512-ASCL5U13as7HhOExbT6OlWJJUV/lLzL2voOSP1UVehpRD8FbSrSDjfScK/KwAvVTI5AS6r4VwbOMlIqtvRidnA==
  /node-fetch/2.6.1:
    engines:
      node: 4.x || >=6.0.0
    resolution:
      integrity: sha512-V4aYg89jEoVRxRb2fJdAg8FHvI7cEyYdVAh94HH0UIK8oJxUfkjlDQN9RbMx+bEjP7+ggMiFRprSti032Oipxw==
  /node-gyp/3.8.0:
    dependencies:
      fstream: 1.0.12
      glob: 7.1.6
      graceful-fs: 4.2.4
      mkdirp: 0.5.5
      nopt: 3.0.6
      npmlog: 4.1.2
      osenv: 0.1.5
      request: 2.88.2
      rimraf: 2.7.1
      semver: 5.3.0
      tar: 2.2.2
      which: 1.3.1
    dev: true
    engines:
      node: '>= 0.8.0'
    hasBin: true
    optional: true
    resolution:
      integrity: sha512-3g8lYefrRRzvGeSowdJKAKyks8oUpLEd/DyPV4eMhVlhJ0aNaZqIrNUIPuEWWTAoPqyFkfGrM67MC69baqn6vA==
  /node-int64/0.4.0:
    dev: true
    resolution:
      integrity: sha1-h6kGXNs1XTGC2PlM4RGIuCXGijs=
  /node-modules-regexp/1.0.0:
    dev: true
    engines:
      node: '>=0.10.0'
    resolution:
      integrity: sha1-jZ2+KJZKSsVxLpExZCEHxx6Q7EA=
  /node-notifier/8.0.0:
    dependencies:
      growly: 1.3.0
      is-wsl: 2.2.0
      semver: 7.3.4
      shellwords: 0.1.1
      uuid: 8.3.1
      which: 2.0.2
    dev: true
    optional: true
    resolution:
      integrity: sha512-46z7DUmcjoYdaWyXouuFNNfUo6eFa94t23c53c+lG/9Cvauk4a98rAUp9672X5dxGdQmLpPzTxzu8f/OeEPaFA==
  /node-pre-gyp/0.11.0:
    dependencies:
      detect-libc: 1.0.3
      mkdirp: 0.5.5
      needle: 2.5.2
      nopt: 4.0.3
      npm-packlist: 1.4.8
      npmlog: 4.1.2
      rc: 1.2.8
      rimraf: 2.7.1
      semver: 5.7.1
      tar: 4.4.13
    dev: true
    hasBin: true
    resolution:
      integrity: sha512-TwWAOZb0j7e9eGaf9esRx3ZcLaE5tQ2lvYy1pb5IAaG1a2e2Kv5Lms1Y4hpj+ciXJRofIxxlt5haeQ/2ANeE0Q==
  /nopt/3.0.6:
    dependencies:
      abbrev: 1.1.1
    dev: true
    hasBin: true
    optional: true
    resolution:
      integrity: sha1-xkZdvwirzU2zWTF/eaxopkayj/k=
  /nopt/4.0.3:
    dependencies:
      abbrev: 1.1.1
      osenv: 0.1.5
    dev: true
    hasBin: true
    resolution:
      integrity: sha512-CvaGwVMztSMJLOeXPrez7fyfObdZqNUK1cPAEzLHrTybIua9pMdmmPR5YwtfNftIOMv3DPUhFaxsZMNTQO20Kg==
  /normalize-package-data/2.5.0:
    dependencies:
      hosted-git-info: 2.8.8
      resolve: 1.19.0
      semver: 5.7.1
      validate-npm-package-license: 3.0.4
    resolution:
      integrity: sha512-/5CMN3T0R4XTj4DcGaexo+roZSdSFW/0AOOTROrjxzCG1wrWXEsGbRKevjlIL+ZDE4sZlJr5ED4YW0yqmkK+eA==
  /normalize-path/2.1.1:
    dependencies:
      remove-trailing-separator: 1.1.0
    dev: true
    engines:
      node: '>=0.10.0'
    resolution:
      integrity: sha1-GrKLVW4Zg2Oowab35vogE3/mrtk=
  /normalize-path/3.0.0:
    engines:
      node: '>=0.10.0'
    resolution:
      integrity: sha512-6eZs5Ls3WtCisHWp9S2GUy8dqkpGi4BVSz3GaqiE6ezub0512ESztXUwUB6C6IKbQkY2Pnb/mD4WYojCRwcwLA==
  /npm-bundled/1.1.1:
    dependencies:
      npm-normalize-package-bin: 1.0.1
    dev: true
    resolution:
      integrity: sha512-gqkfgGePhTpAEgUsGEgcq1rqPXA+tv/aVBlgEzfXwA1yiUJF7xtEt3CtVwOjNYQOVknDk0F20w58Fnm3EtG0fA==
  /npm-normalize-package-bin/1.0.1:
    dev: true
    resolution:
      integrity: sha512-EPfafl6JL5/rU+ot6P3gRSCpPDW5VmIzX959Ob1+ySFUuuYHWHekXpwdUZcKP5C+DS4GEtdJluwBjnsNDl+fSA==
  /npm-packlist/1.4.8:
    dependencies:
      ignore-walk: 3.0.3
      npm-bundled: 1.1.1
      npm-normalize-package-bin: 1.0.1
    dev: true
    resolution:
      integrity: sha512-5+AZgwru5IevF5ZdnFglB5wNlHG1AOOuw28WhUq8/8emhBmLv6jX5by4WJCh7lW0uSYZYS6DXqIsyZVIXRZU9A==
  /npm-run-path/2.0.2:
    dependencies:
      path-key: 2.0.1
    dev: true
    engines:
      node: '>=4'
    resolution:
      integrity: sha1-NakjLfo11wZ7TLLd8jV7GHFTbF8=
  /npm-run-path/4.0.1:
    dependencies:
      path-key: 3.1.1
    engines:
      node: '>=8'
    resolution:
      integrity: sha512-S48WzZW777zhNIrn7gxOlISNAqi9ZC/uQFnRdbeIHhZhCA6UqpkOT8T1G7BvfdgP4Er8gF4sUbaS0i7QvIfCWw==
  /npmlog/4.1.2:
    dependencies:
      are-we-there-yet: 1.1.5
      console-control-strings: 1.1.0
      gauge: 2.7.4
      set-blocking: 2.0.0
    dev: true
    resolution:
      integrity: sha512-2uUqazuKlTaSI/dC8AzicUck7+IrEaOnN/e0jd3Xtt1KcGpwx30v50mL7oPyr/h9bL3E4aZccVwpwP+5W9Vjkg==
  /number-is-nan/1.0.1:
    dev: true
    engines:
      node: '>=0.10.0'
    resolution:
      integrity: sha1-CXtgK1NCKlIsGvuHkDGDNpQaAR0=
  /nwsapi/2.2.0:
    dev: true
    resolution:
      integrity: sha512-h2AatdwYH+JHiZpv7pt/gSX1XoRGb7L/qSIeuqA6GwYoF9w1vP1cw42TO0aI2pNyshRK5893hNSl+1//vHK7hQ==
  /oauth-sign/0.9.0:
    dev: true
    resolution:
      integrity: sha512-fexhUFFPTGV8ybAtSIGbV6gOkSv8UtRbDBnAyLQw4QPKkgNlsH2ByPGtMUqdWkos6YCRmAqViwgZrJc/mRDzZQ==
  /object-assign/4.1.1:
    dev: true
    engines:
      node: '>=0.10.0'
    resolution:
      integrity: sha1-IQmtx5ZYh8/AXLvUQsrIv7s2CGM=
  /object-copy/0.1.0:
    dependencies:
      copy-descriptor: 0.1.1
      define-property: 0.2.5
      kind-of: 3.2.2
    dev: true
    engines:
      node: '>=0.10.0'
    resolution:
      integrity: sha1-fn2Fi3gb18mRpBupde04EnVOmYw=
  /object-visit/1.0.1:
    dependencies:
      isobject: 3.0.1
    dev: true
    engines:
      node: '>=0.10.0'
    resolution:
      integrity: sha1-95xEk68MU3e1n+OdOV5BBC3QRbs=
  /object.pick/1.3.0:
    dependencies:
      isobject: 3.0.1
    dev: true
    engines:
      node: '>=0.10.0'
    resolution:
      integrity: sha1-h6EKxMFpS9Lhy/U1kaZhQftd10c=
  /on-finished/2.3.0:
    dependencies:
      ee-first: 1.1.1
    dev: true
    engines:
      node: '>= 0.8'
    resolution:
      integrity: sha1-IPEzZIGwg811M3mSoWlxqi2QaUc=
  /once/1.4.0:
    dependencies:
      wrappy: 1.0.2
    resolution:
      integrity: sha1-WDsap3WWHUsROsF9nFC6753Xa9E=
  /onetime/5.1.2:
    dependencies:
      mimic-fn: 2.1.0
    engines:
      node: '>=6'
    resolution:
      integrity: sha512-kbpaSSGJTWdAY5KPVeMOKXSrPtr8C8C7wodJbcsd51jRnmD+GZu8Y0VoU6Dm5Z4vWr0Ig/1NKuWRKf7j5aaYSg==
  /open/7.3.0:
    dependencies:
      is-docker: 2.1.1
      is-wsl: 2.2.0
    engines:
      node: '>=8'
    resolution:
      integrity: sha512-mgLwQIx2F/ye9SmbrUkurZCnkoXyXyu9EbHtJZrICjVAJfyMArdHp3KkixGdZx1ZHFPNIwl0DDM1dFFqXbTLZw==
  /optionator/0.8.3:
    dependencies:
      deep-is: 0.1.3
      fast-levenshtein: 2.0.6
      levn: 0.3.0
      prelude-ls: 1.1.2
      type-check: 0.3.2
      word-wrap: 1.2.3
    dev: true
    engines:
      node: '>= 0.8.0'
    resolution:
      integrity: sha512-+IW9pACdk3XWmmTXG8m3upGUJst5XRGzxMRjXzAuJ1XnIFNvfhjjIuYkDvysnPQ7qzqVzLt78BCruntqRhWQbA==
  /optionator/0.9.1:
    dependencies:
      deep-is: 0.1.3
      fast-levenshtein: 2.0.6
      levn: 0.4.1
      prelude-ls: 1.2.1
      type-check: 0.4.0
      word-wrap: 1.2.3
    dev: true
    engines:
      node: '>= 0.8.0'
    resolution:
      integrity: sha512-74RlY5FCnhq4jRxVUPKDaRwrVNXMqsGsiW6AJw4XK8hmtm10wC0ypZBLw5IIp85NZMr91+qd1RvvENwg7jjRFw==
  /os-homedir/1.0.2:
    dev: true
    engines:
      node: '>=0.10.0'
    resolution:
      integrity: sha1-/7xJiDNuDoM94MFox+8VISGqf7M=
  /os-tmpdir/1.0.2:
    dev: true
    engines:
      node: '>=0.10.0'
    resolution:
      integrity: sha1-u+Z0BseaqFxc/sdm/lc0VV36EnQ=
  /osenv/0.1.5:
    dependencies:
      os-homedir: 1.0.2
      os-tmpdir: 1.0.2
    dev: true
    resolution:
      integrity: sha512-0CWcCECdMVc2Rw3U5w9ZjqX6ga6ubk1xDVKxtBQPK7wis/0F2r9T6k4ydGYhecl7YUBxBVxhL5oisPsNxAPe2g==
  /p-each-series/2.2.0:
    dev: true
    engines:
      node: '>=8'
    resolution:
      integrity: sha512-ycIL2+1V32th+8scbpTvyHNaHe02z0sjgh91XXjAk+ZeXoPN4Z46DVUnzdso0aX4KckKw0FNNFHdjZ2UsZvxiA==
  /p-filter/2.1.0:
    dependencies:
      p-map: 2.1.0
    engines:
      node: '>=8'
    resolution:
      integrity: sha512-ZBxxZ5sL2HghephhpGAQdoskxplTwr7ICaehZwLIlfL6acuVgZPm8yBNuRAFBGEqtD/hmUeq9eqLg2ys9Xr/yw==
  /p-finally/1.0.0:
    dev: true
    engines:
      node: '>=4'
    resolution:
      integrity: sha1-P7z7FbiZpEEjs0ttzBi3JDNqLK4=
  /p-is-promise/3.0.0:
    dev: true
    engines:
      node: '>=8'
    resolution:
      integrity: sha512-Wo8VsW4IRQSKVXsJCn7TomUaVtyfjVDn3nUP7kE967BQk0CwFpdbZs0X0uk5sW9mkBa9eNM7hCMaG93WUAwxYQ==
  /p-limit/2.3.0:
    dependencies:
      p-try: 2.2.0
    engines:
      node: '>=6'
    resolution:
      integrity: sha512-//88mFWSJx8lxCzwdAABTJL2MyWB12+eIY7MDL2SqLmAkeKU9qxRvWuSyTjm3FUmpBEMuFfckAIqEaVGUDxb6w==
  /p-limit/3.1.0:
    dependencies:
      yocto-queue: 0.1.0
    engines:
      node: '>=10'
    resolution:
      integrity: sha512-TYOanM3wGwNGsZN2cVTYPArw454xnXj5qmWF1bEoAc4+cU/ol7GVh7odevjp1FNHduHc3KZMcFduxU5Xc6uJRQ==
  /p-locate/3.0.0:
    dependencies:
      p-limit: 2.3.0
    dev: true
    engines:
      node: '>=6'
    resolution:
      integrity: sha512-x+12w/To+4GFfgJhBEpiDcLozRJGegY+Ei7/z0tSLkMmxGZNybVMSfWj9aJn8Z5Fc7dBUNJOOVgPv2H7IwulSQ==
  /p-locate/4.1.0:
    dependencies:
      p-limit: 2.3.0
    engines:
      node: '>=8'
    resolution:
      integrity: sha512-R79ZZ/0wAxKGu3oYMlz8jy/kbhsNrS7SKZ7PxEHBgJ5+F2mtFW2fK2cOtBh1cHYkQsbzFV7I+EoRKe6Yt0oK7A==
  /p-locate/5.0.0:
    dependencies:
      p-limit: 3.1.0
    engines:
      node: '>=10'
    resolution:
      integrity: sha512-LaNjtRWUBY++zB5nE/NwcaoMylSPk+S+ZHNB1TzdbMJMny6dynpAGt7X/tl/QYq3TIeE6nxHppbo2LGymrG5Pw==
  /p-map/2.1.0:
    engines:
      node: '>=6'
    resolution:
      integrity: sha512-y3b8Kpd8OAN444hxfBbFfj1FY/RjtTd8tzYwhUqNYXx0fXx2iX4maP4Qr6qhIKbQXI02wTLAda4fYUbDagTUFw==
  /p-map/4.0.0:
    dependencies:
      aggregate-error: 3.1.0
    engines:
      node: '>=10'
    resolution:
      integrity: sha512-/bjOqmgETBYB5BoEeGVea8dmvHb2m9GLy1E9W43yeyfP6QQCZGFNa+XRceJEuDB6zqr+gKpIAmlLebMpykw/MQ==
  /p-reduce/2.1.0:
    dev: true
    engines:
      node: '>=8'
    resolution:
      integrity: sha512-2USApvnsutq8uoxZBGbbWM0JIYLiEMJ9RlaN7fAzVNb9OZN0SHjjTTfIcb667XynS5Y1VhwDJVDa72TnPzAYWw==
  /p-retry/4.2.0:
    dependencies:
      '@types/retry': 0.12.0
      retry: 0.12.0
    engines:
      node: '>=8'
    resolution:
      integrity: sha512-jPH38/MRh263KKcq0wBNOGFJbm+U6784RilTmHjB/HM9kH9V8WlCpVUcdOmip9cjXOh6MxZ5yk1z2SjDUJfWmA==
  /p-try/2.2.0:
    engines:
      node: '>=6'
    resolution:
      integrity: sha512-R4nPAVTAU0B9D35/Gk3uJf/7XYbQcyohSKdvAxIRSNghFl4e71hVoGnBNQz9cWaXxO2I10KTC+3jMdvvoKw6dQ==
  /packet-reader/1.0.0:
    dev: true
    resolution:
      integrity: sha512-HAKu/fG3HpHFO0AA8WE8q2g+gBJaZ9MG7fcKk+IJPLTGAD6Psw4443l+9DGRbOIh3/aXr7Phy0TjilYivJo5XQ==
  /parent-module/1.0.1:
    dependencies:
      callsites: 3.1.0
    dev: true
    engines:
      node: '>=6'
    resolution:
      integrity: sha512-GQ2EWRpQV8/o+Aw8YqtfZZPfNRWZYkbidE9k5rpl/hC3vtHHBfGm2Ifi6qWV+coDGkrUKZAxE3Lot5kcsRlh+g==
  /parse-json/5.1.0:
    dependencies:
      '@babel/code-frame': 7.10.4
      error-ex: 1.3.2
      json-parse-even-better-errors: 2.3.1
      lines-and-columns: 1.1.6
    engines:
      node: '>=8'
    resolution:
      integrity: sha512-+mi/lmVVNKFNVyLXV31ERiy2CY5E1/F6QtJFEzoChPRwwngMNXRDQ9GJ5WdE2Z2P4AujsOi0/+2qHID68KwfIQ==
  /parse5/5.1.1:
    dev: true
    resolution:
      integrity: sha512-ugq4DFI0Ptb+WWjAdOK16+u/nHfiIrcE+sh8kZMaM0WllQKLI9rOUq6c2b7cwPkXdzfQESqvoqK6ug7U/Yyzug==
  /parseurl/1.3.3:
    dev: true
    engines:
      node: '>= 0.8'
    resolution:
      integrity: sha512-CiyeOxFT/JZyN5m0z9PfXw4SCBJ6Sygz1Dpl0wqjlhDEGGBP1GnsUVEL0p63hoG1fcj3fHynXi9NYO4nWOL+qQ==
  /pascalcase/0.1.1:
    dev: true
    engines:
      node: '>=0.10.0'
    resolution:
      integrity: sha1-s2PlXoAGym/iF4TS2yK9FdeRfxQ=
  /path-exists/3.0.0:
    dev: true
    engines:
      node: '>=4'
    resolution:
      integrity: sha1-zg6+ql94yxiSXqfYENe1mwEP1RU=
  /path-exists/4.0.0:
    engines:
      node: '>=8'
    resolution:
      integrity: sha512-ak9Qy5Q7jYb2Wwcey5Fpvg2KoAc/ZIhLSLOSBmRmygPsGwkVVt0fZa0qrtMz+m6tJTAHfZQ8FnmB4MG4LWy7/w==
  /path-is-absolute/1.0.1:
    engines:
      node: '>=0.10.0'
    resolution:
      integrity: sha1-F0uSaHNVNP+8es5r9TpanhtcX18=
  /path-key/2.0.1:
    dev: true
    engines:
      node: '>=4'
    resolution:
      integrity: sha1-QRyttXTFoUDTpLGRDUDYDMn0C0A=
  /path-key/3.1.1:
    engines:
      node: '>=8'
    resolution:
      integrity: sha512-ojmeN0qd+y0jszEtoY48r0Peq5dwMEkIlCOu6Q5f41lfkswXuKtYrhgoTpLnyIcHm24Uhqx+5Tqm2InSwLhE6Q==
  /path-parse/1.0.6:
    resolution:
      integrity: sha512-GSmOT2EbHrINBf9SR7CDELwlJ8AENk3Qn7OikK4nFYAu3Ote2+JYNVvkpAEQm3/TLNEJFD/xZJjzyxg3KBWOzw==
  /path-to-regexp/0.1.7:
    dev: true
    resolution:
      integrity: sha1-32BBeABfUi8V60SQ5yR6G/qmf4w=
  /path-type/4.0.0:
    engines:
      node: '>=8'
    resolution:
      integrity: sha512-gDKb8aZMDeD/tZWs9P6+q0J9Mwkdl6xMV8TjnGP3qJVJ06bdMgkbBlLU8IdfOsIsFz2BW1rNVT3XuNEl8zPAvw==
  /performance-now/2.1.0:
    dev: true
    resolution:
      integrity: sha1-Ywn04OX6kT7BxpMHrjZLSzd8nns=
  /pg-connection-string/2.4.0:
    dev: true
    resolution:
      integrity: sha512-3iBXuv7XKvxeMrIgym7njT+HlZkwZqqGX4Bu9cci8xHZNT+Um1gWKqCsAzcC0d95rcKMU5WBg6YRUcHyV0HZKQ==
  /pg-int8/1.0.1:
    dev: true
    engines:
      node: '>=4.0.0'
    resolution:
      integrity: sha512-WCtabS6t3c8SkpDBUlb1kjOs7l66xsGdKpIPZsg4wR+B3+u9UAum2odSsF9tnvxg80h4ZxLWMy4pRjOsFIqQpw==
  /pg-pool/3.2.2_pg@8.5.1:
    dependencies:
      pg: 8.5.1
    dev: true
    peerDependencies:
      pg: '>=8.0'
    resolution:
      integrity: sha512-ORJoFxAlmmros8igi608iVEbQNNZlp89diFVx6yV5v+ehmpMY9sK6QgpmgoXbmkNaBAx8cOOZh9g80kJv1ooyA==
  /pg-protocol/1.4.0:
    dev: true
    resolution:
      integrity: sha512-El+aXWcwG/8wuFICMQjM5ZSAm6OWiJicFdNYo+VY3QP+8vI4SvLIWVe51PppTzMhikUJR+PsyIFKqfdXPz/yxA==
  /pg-types/2.2.0:
    dependencies:
      pg-int8: 1.0.1
      postgres-array: 2.0.0
      postgres-bytea: 1.0.0
      postgres-date: 1.0.7
      postgres-interval: 1.2.0
    dev: true
    engines:
      node: '>=4'
    resolution:
      integrity: sha512-qTAAlrEsl8s4OiEQY69wDvcMIdQN6wdz5ojQiOy6YRMuynxenON0O5oCpJI6lshc6scgAY8qvJ2On/p+CXY0GA==
  /pg/8.5.1:
    dependencies:
      buffer-writer: 2.0.0
      packet-reader: 1.0.0
      pg-connection-string: 2.4.0
      pg-pool: 3.2.2_pg@8.5.1
      pg-protocol: 1.4.0
      pg-types: 2.2.0
      pgpass: 1.0.4
    dev: true
    engines:
      node: '>= 8.0.0'
    peerDependencies:
      pg-native: '>=2.0.0'
    peerDependenciesMeta:
      pg-native:
        optional: true
    resolution:
      integrity: sha512-9wm3yX9lCfjvA98ybCyw2pADUivyNWT/yIP4ZcDVpMN0og70BUWYEGXPCTAQdGTAqnytfRADb7NERrY1qxhIqw==
  /pgpass/1.0.4:
    dependencies:
      split2: 3.2.2
    dev: true
    resolution:
      integrity: sha512-YmuA56alyBq7M59vxVBfPJrGSozru8QAdoNlWuW3cz8l+UX3cWge0vTvjKhsSHSJpo3Bom8/Mm6hf0TR5GY0+w==
  /picomatch/2.2.2:
    engines:
      node: '>=8.6'
    resolution:
      integrity: sha512-q0M/9eZHzmr0AulXyPwNfZjtwZ/RBZlbN3K3CErVrk50T2ASYI7Bye0EvekFY3IP1Nt2DHu0re+V2ZHIpMkuWg==
  /pirates/4.0.1:
    dependencies:
      node-modules-regexp: 1.0.0
    dev: true
    engines:
      node: '>= 6'
    resolution:
      integrity: sha512-WuNqLTbMI3tmfef2TKxlQmAiLHKtFhlsCZnPIpuv2Ow0RDVO8lfy1Opf4NUzlMXLjPl+Men7AuVdX6TA+s+uGA==
  /pkg-dir/4.2.0:
    dependencies:
      find-up: 4.1.0
    engines:
      node: '>=8'
    resolution:
      integrity: sha512-HRDzbaKjC+AOWVXxAU/x54COGeIv9eb+6CkDSQoNTt4XyWoIJvuPsXizxu/Fr23EiekbtZwmh1IcIG/l/a10GQ==
  /pkg-fetch/2.6.9:
    dependencies:
      '@babel/runtime': 7.12.5
      byline: 5.0.0
      chalk: 3.0.0
      expand-template: 2.0.3
      fs-extra: 8.1.0
      minimist: 1.2.5
      progress: 2.0.3
      request: 2.88.2
      request-progress: 3.0.0
      semver: 6.3.0
      unique-temp-dir: 1.0.0
    dev: true
    hasBin: true
    resolution:
      integrity: sha512-EnVR8LRILXBvaNP+wJOSY02c3+qDDfyEyR+aqAHLhcc9PBnbxFT9UZ1+If49goPQzQPn26TzF//fc6KXZ0aXEg==
  /pkg-up/3.1.0:
    dependencies:
      find-up: 3.0.0
    dev: true
    engines:
      node: '>=8'
    resolution:
      integrity: sha512-nDywThFk1i4BQK4twPQ6TA4RT8bDY96yeuCVBWL3ePARCiEKDRSrNGbFIgUJpLp+XeIR65v8ra7WuJOFUBtkMA==
  /pkg/4.4.9:
    dependencies:
      '@babel/parser': 7.12.7
      '@babel/runtime': 7.12.5
      chalk: 3.0.0
      escodegen: 1.14.3
      fs-extra: 8.1.0
      globby: 11.0.1
      into-stream: 5.1.1
      minimist: 1.2.5
      multistream: 2.1.1
      pkg-fetch: 2.6.9
      progress: 2.0.3
      resolve: 1.19.0
      stream-meter: 1.0.4
    dev: true
    hasBin: true
    resolution:
      integrity: sha512-FK4GqHtcCY2PPPVaKViU0NyRzpo6gCS7tPKN5b7AkElqjAOCH1bsRKgohEnxThr6DWfTGByGqba2YHGR/BqbmA==
  /please-upgrade-node/3.2.0:
    dependencies:
      semver-compare: 1.0.0
    dev: true
    resolution:
      integrity: sha512-gQR3WpIgNIKwBMVLkpMUeR3e1/E1y42bqDQZfql+kDeXd8COYfM8PQA4X6y7a8u9Ua9FHmsrrmirW2vHs45hWg==
  /pluralize/8.0.0:
    dev: true
    engines:
      node: '>=4'
    resolution:
      integrity: sha512-Nc3IT5yHzflTfbjgqWcCPpo7DaKy4FnpB0l/zCAW0Tc7jxAiuqSxHasntB3D7887LSrA93kDJ9IXovxJYxyLCA==
  /posix-character-classes/0.1.1:
    dev: true
    engines:
      node: '>=0.10.0'
    resolution:
      integrity: sha1-AerA/jta9xoqbAL+q7jB/vfgDqs=
  /postgres-array/2.0.0:
    dev: true
    engines:
      node: '>=4'
    resolution:
      integrity: sha512-VpZrUqU5A69eQyW2c5CA1jtLecCsN2U/bD6VilrFDWq5+5UIEVO7nazS3TEcHf1zuPYO/sqGvUvW62g86RXZuA==
  /postgres-bytea/1.0.0:
    dev: true
    engines:
      node: '>=0.10.0'
    resolution:
      integrity: sha1-AntTPAqokOJtFy1Hz5zOzFIazTU=
  /postgres-date/1.0.7:
    dev: true
    engines:
      node: '>=0.10.0'
    resolution:
      integrity: sha512-suDmjLVQg78nMK2UZ454hAG+OAW+HQPZ6n++TNDUX+L0+uUlLywnoxJKDou51Zm+zTCjrCl0Nq6J9C5hP9vK/Q==
  /postgres-interval/1.2.0:
    dependencies:
      xtend: 4.0.2
    dev: true
    engines:
      node: '>=0.10.0'
    resolution:
      integrity: sha512-9ZhXKM/rw350N1ovuWHbGxnGh/SNJ4cnxHiM0rxE4VN41wsg8P8zWn9hv/buK00RP4WvlOyr/RBDiptyxVbkZQ==
  /prelude-ls/1.1.2:
    dev: true
    engines:
      node: '>= 0.8.0'
    resolution:
      integrity: sha1-IZMqVJ9eUv/ZqCf1cOBL5iqX2lQ=
  /prelude-ls/1.2.1:
    dev: true
    engines:
      node: '>= 0.8.0'
    resolution:
      integrity: sha512-vkcDPrRZo1QZLbn5RLGPpg/WmIQ65qoWWhcGKf/b5eplkkarX0m9z8ppCat4mlOqUsWpyNuYgO3VRyrYHSzX5g==
  /prettier-linter-helpers/1.0.0:
    dependencies:
      fast-diff: 1.2.0
    dev: true
    engines:
      node: '>=6.0.0'
    resolution:
      integrity: sha512-GbK2cP9nraSSUF9N2XwUwqfzlAFlMNYYl+ShE/V+H8a9uNl/oUqB1w2EL54Jh0OlyRSd8RfWYJ3coVS4TROP2w==
  /prettier/2.1.2:
    dev: true
    engines:
      node: '>=10.13.0'
    hasBin: true
    resolution:
      integrity: sha512-16c7K+x4qVlJg9rEbXl7HEGmQyZlG4R9AgP+oHKRMsMsuk8s+ATStlf1NpDqyBI1HpVyfjLOeMhH2LvuNvV5Vg==
  /prettier/2.2.1:
    dev: true
    engines:
      node: '>=10.13.0'
    hasBin: true
    resolution:
      integrity: sha512-PqyhM2yCjg/oKkFPtTGUojv7gnZAoG80ttl45O6x2Ug/rMJw4wcc9k6aaf2hibP7BGVCCM33gZoGjyvt9mm16Q==
  /pretty-format/25.5.0:
    dependencies:
      '@jest/types': 25.5.0
      ansi-regex: 5.0.0
      ansi-styles: 4.3.0
      react-is: 16.13.1
    dev: true
    engines:
      node: '>= 8.3'
    resolution:
      integrity: sha512-kbo/kq2LQ/A/is0PQwsEHM7Ca6//bGPPvU6UnsdDRSKTWxT/ru/xb88v4BJf6a69H+uTytOEsTusT9ksd/1iWQ==
  /pretty-format/26.6.2:
    dependencies:
      '@jest/types': 26.6.2
      ansi-regex: 5.0.0
      ansi-styles: 4.3.0
      react-is: 17.0.1
    dev: true
    engines:
      node: '>= 10'
    resolution:
      integrity: sha512-7AeGuCYNGmycyQbCqd/3PWH4eOoX/OiCa0uphp57NVTeAGdJGaAliecxwBDHYQCIvrW7aDBZCYeNTP/WX69mkg==
  /prettysize/2.0.0:
    resolution:
      integrity: sha512-VVtxR7sOh0VsG8o06Ttq5TrI1aiZKmC+ClSn4eBPaNf4SHr5lzbYW+kYGX3HocBL/MfpVrRfFZ9V3vCbLaiplg==
  /process-nextick-args/2.0.1:
    resolution:
      integrity: sha512-3ouUOpQhtgrbOa17J7+uxOTpITYWaGP7/AhoR3+A+/1e9skrzelGi/dXzEYyvbxubEF6Wn2ypscTKiKJFFn1ag==
  /progress/2.0.3:
    engines:
      node: '>=0.4.0'
    resolution:
      integrity: sha512-7PiHtLll5LdnKIMw100I+8xJXR5gW2QwWYkT6iJva0bXitZKa/XMrSbdmg3r2Xnaidz9Qumd0VPaMrZlF9V9sA==
  /prompts/2.4.0:
    dependencies:
      kleur: 3.0.3
      sisteransi: 1.0.5
    engines:
      node: '>= 6'
    resolution:
      integrity: sha512-awZAKrk3vN6CroQukBL+R9051a4R3zCZBlJm/HBfrSZ8iTpYix3VX1vU4mveiLpiwmOJT4wokTF9m6HUk4KqWQ==
  /proxy-addr/2.0.6:
    dependencies:
      forwarded: 0.1.2
      ipaddr.js: 1.9.1
    dev: true
    engines:
      node: '>= 0.10'
    resolution:
      integrity: sha512-dh/frvCBVmSsDYzw6n926jv974gddhkFPfiN8hPOi30Wax25QZyZEGveluCgliBnqmuM+UJmBErbAUFIoDbjOw==
  /psl/1.8.0:
    dev: true
    resolution:
      integrity: sha512-RIdOzyoavK+hA18OGGWDqUTsCLhtA7IcZ/6NCs4fFJaHBDab+pDDmDIByWFRQJq2Cd7r1OoQxBGKOaztq+hjIQ==
  /pump/3.0.0:
    dependencies:
      end-of-stream: 1.4.4
      once: 1.4.0
    dev: true
    resolution:
      integrity: sha512-LwZy+p3SFs1Pytd/jYct4wpv49HiYCqd9Rlc5ZVdk0V+8Yzv6jR5Blk3TRmPL1ft69TxP0IMZGJ+WPFU2BFhww==
  /punycode/2.1.1:
    dev: true
    engines:
      node: '>=6'
    resolution:
      integrity: sha512-XRsRjdf+j5ml+y/6GKHPZbrF/8p2Yga0JPtdqTIY2Xe5ohJPD9saDJJLPvp9+NSBprVvevdXZybnj2cv8OEd0A==
  /qs/6.5.2:
    dev: true
    engines:
      node: '>=0.6'
    resolution:
      integrity: sha512-N5ZAX4/LxJmF+7wN74pUD6qAh9/wnvdQcjq9TZjevvXzSUo7bfmw91saqMjzGS2xq91/odN2dW/WOl7qQHNDGA==
  /qs/6.7.0:
    dev: true
    engines:
      node: '>=0.6'
    resolution:
      integrity: sha512-VCdBRNFTX1fyE7Nb6FYoURo/SPe62QCaAyzJvUjwRaIsc+NePBEniHlvxFmmX56+HZphIGtV0XeCirBtpDrTyQ==
  /querystringify/2.2.0:
    resolution:
      integrity: sha512-FIqgj2EUvTa7R50u0rGsyTftzjYmv/a3hO345bZNrqabNqjtgiDMgmo4mkUjd+nzU5oF3dClKqFIPUKybUyqoQ==
  /range-parser/1.2.1:
    dev: true
    engines:
      node: '>= 0.6'
    resolution:
      integrity: sha512-Hrgsx+orqoygnmhFbKaHE6c296J+HTAQXoxEF6gNupROmmGJRoyzfG3ccAveqCBrwr/2yxQ5BVd/GTl5agOwSg==
  /raw-body/2.4.0:
    dependencies:
      bytes: 3.1.0
      http-errors: 1.7.2
      iconv-lite: 0.4.24
      unpipe: 1.0.0
    dev: true
    engines:
      node: '>= 0.8'
    resolution:
      integrity: sha512-4Oz8DUIwdvoa5qMJelxipzi/iJIi40O5cGV1wNYp5hvZP8ZN0T+jiNkL0QepXs+EsQ9XJ8ipEDoiH70ySUJP3Q==
  /rc/1.2.8:
    dependencies:
      deep-extend: 0.6.0
      ini: 1.3.5
      minimist: 1.2.5
      strip-json-comments: 2.0.1
    dev: true
    hasBin: true
    resolution:
      integrity: sha512-y3bGgqKj3QBdxLbLkomlohkvsA8gdAiUQlSBJnBhfn+BPxg4bc62d8TcBW15wavDfgexCgccckhcZvywyQYPOw==
  /react-is/16.13.1:
    dev: true
    resolution:
      integrity: sha512-24e6ynE2H+OKt4kqsOvNd8kBpV65zoxbA4BVsEOB3ARVWQki/DHzaUoC5KuON/BiccDaCCTZBuOcfZs70kR8bQ==
  /react-is/17.0.1:
    dev: true
    resolution:
      integrity: sha512-NAnt2iGDXohE5LI7uBnLnqvLQMtzhkiAOLXTmv+qnF9Ky7xAPcX8Up/xWIhxvLVGJvuLiNc4xQLtuqDRzb4fSA==
  /read-pkg-up/7.0.1:
    dependencies:
      find-up: 4.1.0
      read-pkg: 5.2.0
      type-fest: 0.8.1
    engines:
      node: '>=8'
    resolution:
      integrity: sha512-zK0TB7Xd6JpCLmlLmufqykGE+/TlOePD6qKClNW7hHDKFh/J7/7gCWGR7joEQEW1bKq3a3yUZSObOoWLFQ4ohg==
  /read-pkg/5.2.0:
    dependencies:
      '@types/normalize-package-data': 2.4.0
      normalize-package-data: 2.5.0
      parse-json: 5.1.0
      type-fest: 0.6.0
    engines:
      node: '>=8'
    resolution:
      integrity: sha512-Ug69mNOpfvKDAc2Q8DRpMjjzdtrnv9HcSMX+4VsZxD1aZ6ZzrIE7rlzXBtWTyhULSMKg076AW6WR5iZpD0JiOg==
  /readable-stream/2.3.7:
    dependencies:
      core-util-is: 1.0.2
      inherits: 2.0.4
      isarray: 1.0.0
      process-nextick-args: 2.0.1
      safe-buffer: 5.1.2
      string_decoder: 1.1.1
      util-deprecate: 1.0.2
    resolution:
      integrity: sha512-Ebho8K4jIbHAxnuxi7o42OrZgF/ZTNcsZj6nRKyUmkhLFq8CHItp/fy6hQZuZmP/n3yZ9VBUbp4zz/mX8hmYPw==
  /readable-stream/3.6.0:
    dependencies:
      inherits: 2.0.4
      string_decoder: 1.3.0
      util-deprecate: 1.0.2
    engines:
      node: '>= 6'
    resolution:
      integrity: sha512-BViHy7LKeTz4oNnkcLJ+lVSL6vpiFeX6/d3oSH8zCW7UxP2onchk+vTGB143xuFjHS3deTgkKoXXymXqymiIdA==
  /redis-commands/1.6.0:
    dev: true
    resolution:
      integrity: sha512-2jnZ0IkjZxvguITjFTrGiLyzQZcTvaw8DAaCXxZq/dsHXz7KfMQ3OUJy7Tz9vnRtZRVz6VRCPDvruvU8Ts44wQ==
  /redis-errors/1.2.0:
    dev: true
    engines:
      node: '>=4'
    resolution:
      integrity: sha1-62LSrbFeTq9GEMBK/hUpOEJQq60=
  /redis-lock/0.1.4:
    dev: true
    engines:
      node: '>=0.6'
    resolution:
      integrity: sha512-7/+zu86XVQfJVx1nHTzux5reglDiyUCDwmW7TSlvVezfhH2YLc/Rc8NE0ejQG+8/0lwKzm29/u/4+ogKeLosiA==
  /redis-parser/3.0.0:
    dependencies:
      redis-errors: 1.2.0
    dev: true
    engines:
      node: '>=4'
    resolution:
      integrity: sha1-tm2CjNyv5rS4pCin3vTGvKwxyLQ=
  /redis/3.0.2:
    dependencies:
      denque: 1.4.1
      redis-commands: 1.6.0
      redis-errors: 1.2.0
      redis-parser: 3.0.0
    dev: true
    engines:
      node: '>=6'
    resolution:
      integrity: sha512-PNhLCrjU6vKVuMOyFu7oSP296mwBkcE6lrAjruBYG5LgdSqtRBoVQIylrMyVZD/lkF24RSNNatzvYag6HRBHjQ==
  /regenerator-runtime/0.13.7:
    dev: true
    resolution:
      integrity: sha512-a54FxoJDIr27pgf7IgeQGxmqUNYrcV338lf/6gH456HZ/PhX+5BcwHXG9ajESmwe6WRO0tAzRUrRmNONWgkrew==
  /regex-not/1.0.2:
    dependencies:
      extend-shallow: 3.0.2
      safe-regex: 1.1.0
    dev: true
    engines:
      node: '>=0.10.0'
    resolution:
      integrity: sha512-J6SDjUgDxQj5NusnOtdFxDwN/+HWykR8GELwctJ7mdqhcyy1xEc4SRFHUXvxTp661YaVKAjfRLZ9cCqS6tn32A==
  /regexpp/3.1.0:
    dev: true
    engines:
      node: '>=8'
    resolution:
      integrity: sha512-ZOIzd8yVsQQA7j8GCSlPGXwg5PfmA1mrq0JP4nGhh54LaKN3xdai/vHUDu74pKwV8OxseMS65u2NImosQcSD0Q==
  /remove-trailing-separator/1.1.0:
    dev: true
    resolution:
      integrity: sha1-wkvOKig62tW8P1jg1IJJuSN52O8=
  /repeat-element/1.1.3:
    dev: true
    engines:
      node: '>=0.10.0'
    resolution:
      integrity: sha512-ahGq0ZnV5m5XtZLMb+vP76kcAM5nkLqk0lpqAuojSKGgQtn4eRi4ZZGm2olo2zKFH+sMsWaqOCW1dqAnOru72g==
  /repeat-string/1.6.1:
    dev: true
    engines:
      node: '>=0.10'
    resolution:
      integrity: sha1-jcrkcOHIirwtYA//Sndihtp15jc=
  /replace-string/3.1.0:
    dev: true
    engines:
      node: '>=8'
    resolution:
      integrity: sha512-yPpxc4ZR2makceA9hy/jHNqc7QVkd4Je/N0WRHm6bs3PtivPuPynxE5ejU/mp5EhnCv8+uZL7vhz8rkluSlx+Q==
  /request-progress/3.0.0:
    dependencies:
      throttleit: 1.0.0
    dev: true
    resolution:
      integrity: sha1-TKdUCBx/7GP1BeT6qCWqBs1mnb4=
  /request-promise-core/1.1.4_request@2.88.2:
    dependencies:
      lodash: 4.17.20
      request: 2.88.2
    dev: true
    engines:
      node: '>=0.10.0'
    peerDependencies:
      request: ^2.34
    resolution:
      integrity: sha512-TTbAfBBRdWD7aNNOoVOBH4pN/KigV6LyapYNNlAPA8JwbovRti1E88m3sYAwsLi5ryhPKsE9APwnjFTgdUjTpw==
  /request-promise-native/1.0.9_request@2.88.2:
    dependencies:
      request: 2.88.2
      request-promise-core: 1.1.4_request@2.88.2
      stealthy-require: 1.1.1
      tough-cookie: 2.5.0
    deprecated: 'request-promise-native has been deprecated because it extends the now deprecated request package, see https://github.com/request/request/issues/3142'
    dev: true
    engines:
      node: '>=0.12.0'
    peerDependencies:
      request: ^2.34
    resolution:
      integrity: sha512-wcW+sIUiWnKgNY0dqCpOZkUbF/I+YPi+f09JZIDa39Ec+q82CpSYniDp+ISgTTbKmnpJWASeJBPZmoxH84wt3g==
  /request/2.88.2:
    dependencies:
      aws-sign2: 0.7.0
      aws4: 1.11.0
      caseless: 0.12.0
      combined-stream: 1.0.8
      extend: 3.0.2
      forever-agent: 0.6.1
      form-data: 2.3.3
      har-validator: 5.1.5
      http-signature: 1.2.0
      is-typedarray: 1.0.0
      isstream: 0.1.2
      json-stringify-safe: 5.0.1
      mime-types: 2.1.27
      oauth-sign: 0.9.0
      performance-now: 2.1.0
      qs: 6.5.2
      safe-buffer: 5.2.1
      tough-cookie: 2.5.0
      tunnel-agent: 0.6.0
      uuid: 3.4.0
    deprecated: 'request has been deprecated, see https://github.com/request/request/issues/3142'
    dev: true
    engines:
      node: '>= 6'
    resolution:
      integrity: sha512-MsvtOrfG9ZcrOwAW+Qi+F6HbD0CWXEh9ou77uOb7FM2WPhwT7smM833PzanhJLsgXjN89Ir6V2PczXNnMpwKhw==
  /require-directory/2.1.1:
    dev: true
    engines:
      node: '>=0.10.0'
    resolution:
      integrity: sha1-jGStX9MNqxyXbiNE/+f3kqam30I=
  /require-main-filename/2.0.0:
    dev: true
    resolution:
      integrity: sha512-NKN5kMDylKuldxYLSUfrbo5Tuzh4hd+2E8NPPX02mZtn1VuREQToYe/ZdlJy+J3uCpfaiGF05e7B8W0iXbQHmg==
  /requires-port/1.0.0:
    resolution:
      integrity: sha1-kl0mAdOaxIXgkc8NpcbmlNw9yv8=
  /resolve-cwd/3.0.0:
    dependencies:
      resolve-from: 5.0.0
    dev: true
    engines:
      node: '>=8'
    resolution:
      integrity: sha512-OrZaX2Mb+rJCpH/6CpSqt9xFVpN++x01XnN2ie9g6P5/3xelLAkXWVADpdz1IHD/KFfEXyE6V0U01OQ3UO2rEg==
  /resolve-from/4.0.0:
    dev: true
    engines:
      node: '>=4'
    resolution:
      integrity: sha512-pb/MYmXstAkysRFx8piNI1tGFNQIFA3vkE3Gq4EuA1dF6gHp/+vgZqsCGJapvy8N3Q+4o7FwvquPJcnZ7RYy4g==
  /resolve-from/5.0.0:
    engines:
      node: '>=8'
    resolution:
      integrity: sha512-qYg9KP24dD5qka9J47d0aVky0N+b4fTU89LN9iDnjB5waksiC49rvMB0PrUJQGoTmH50XPiqOvAjDfaijGxYZw==
  /resolve-pkg/2.0.0:
    dependencies:
      resolve-from: 5.0.0
    engines:
      node: '>=8'
    resolution:
      integrity: sha512-+1lzwXehGCXSeryaISr6WujZzowloigEofRB+dj75y9RRa/obVcYgbHJd53tdYw8pvZj8GojXaaENws8Ktw/hQ==
  /resolve-url/0.2.1:
    deprecated: 'https://github.com/lydell/resolve-url#deprecated'
    dev: true
    resolution:
      integrity: sha1-LGN/53yJOv0qZj/iGqkIAGjiBSo=
  /resolve/1.19.0:
    dependencies:
      is-core-module: 2.2.0
      path-parse: 1.0.6
    resolution:
      integrity: sha512-rArEXAgsBG4UgRGcynxWIWKFvh/XZCcS8UJdHhwy91zwAvCZIbcs+vAbflgBnNjYMs/i/i+/Ux6IZhML1yPvxg==
  /restore-cursor/3.1.0:
    dependencies:
      onetime: 5.1.2
      signal-exit: 3.0.3
    engines:
      node: '>=8'
    resolution:
      integrity: sha512-l+sSefzHpj5qimhFSE5a8nufZYAM3sBSVMAPtYkmC+4EH2anSGaEMXSD0izRQbu9nfyQ9y5JrVmp7E8oZrUjvA==
  /ret/0.1.15:
    dev: true
    engines:
      node: '>=0.12'
    resolution:
      integrity: sha512-TTlYpa+OL+vMMNG24xSlQGEJ3B/RzEfUlLct7b5G/ytav+wPrplCpVMFuwzXbkecJrb6IYo1iFb0S9v37754mg==
  /retry/0.12.0:
    engines:
      node: '>= 4'
    resolution:
      integrity: sha1-G0KmJmoh8HQh0bC1S33BZ7AcATs=
  /reusify/1.0.4:
    engines:
      iojs: '>=1.0.0'
      node: '>=0.10.0'
    resolution:
      integrity: sha512-U9nH88a3fc/ekCF1l0/UP1IosiuIjyTh7hBvXVMHYgVcfGvt897Xguj2UOLDeI5BG2m7/uwyaLVT6fbtCwTyzw==
  /rimraf/2.7.1:
    dependencies:
      glob: 7.1.6
    dev: true
    hasBin: true
    resolution:
      integrity: sha512-uWjbaKIK3T1OSVptzX7Nl6PvQ3qAGtKEtVRjRuazjfL3Bx5eI409VZSqgND+4UNnmzLVdPj9FqFJNPqBZFve4w==
  /rimraf/3.0.2:
    dependencies:
      glob: 7.1.6
    hasBin: true
    resolution:
      integrity: sha512-JZkJMZkAGFFPP2YqXZXPbMlMBgsxzE8ILs4lMIX/2o0L9UBw9O/Y3o6wFw/i9YLapcUJWwqbi3kdxIPdC62TIA==
  /rollup-plugin-dts/2.0.1_rollup@2.34.2+typescript@4.1.2:
    dependencies:
      magic-string: 0.25.7
      rollup: 2.34.2
      typescript: 4.1.2
    dev: true
    optionalDependencies:
      '@babel/code-frame': 7.10.4
    peerDependencies:
      rollup: ^2.34.2
      typescript: ^4.1.2
    resolution:
      integrity: sha512-y38NSXIY37YExCumbGBTL5dXg7pL7XD+Kbe98iEHWFN9yiKJf7t4kKBOkml5ylUDjQIXBnNClGDeRktc1T5dmA==
  /rollup/2.34.2:
    dev: true
    engines:
      node: '>=10.0.0'
    hasBin: true
    optionalDependencies:
      fsevents: 2.1.3
    resolution:
      integrity: sha512-mvtQLqu3cNeoctS+kZ09iOPxrc1P1/Bt1z15enuQ5feyKOdM3MJAVFjjsygurDpSWn530xB4AlA83TWIzRstXA==
  /rsvp/4.8.5:
    dev: true
    engines:
      node: 6.* || >= 7.*
    resolution:
      integrity: sha512-nfMOlASu9OnRJo1mbEk2cz0D56a1MBNrJ7orjRZQG10XDyuvwksKbuXNp6qa+kbn839HwjwhBzhFmdsaEAfauA==
  /run-parallel/1.1.10:
    resolution:
      integrity: sha512-zb/1OuZ6flOlH6tQyMPUrE3x3Ulxjlo9WIVXR4yVYi4H9UXQaeIsPbLn2R3O3vQCnDKkAl2qHiuocKKX4Tz/Sw==
  /rxjs/6.6.3:
    dependencies:
      tslib: 1.14.1
    dev: true
    engines:
      npm: '>=2.0.0'
    resolution:
      integrity: sha512-trsQc+xYYXZ3urjOiJOuCOa5N3jAZ3eiSpQB5hIT8zGlL2QfnHLJ2r7GMkBGuIausdJN1OneaI6gQlsqNHHmZQ==
  /safe-buffer/5.1.2:
    resolution:
      integrity: sha512-Gd2UZBJDkXlY7GbJxfsE8/nvKkUEU1G38c1siN6QP6a9PT9MmHB8GnpscSmMJSoF8LOIrt8ud/wPtojys4G6+g==
  /safe-buffer/5.2.1:
    resolution:
      integrity: sha512-rp3So07KcdmmKbGvgaNxQSJr7bGVSVk5S9Eq1F+ppbRo70+YeaDxkw5Dd8NPN+GD6bjnYm2VuPuCXmpuYvmCXQ==
  /safe-regex/1.1.0:
    dependencies:
      ret: 0.1.15
    dev: true
    resolution:
      integrity: sha1-QKNmnzsHfR6UPURinhV91IAjvy4=
  /safer-buffer/2.1.2:
    dev: true
    resolution:
      integrity: sha512-YZo3K82SD7Riyi0E1EQPojLz7kpepnSQI9IyPbHHg1XXXevb5dJI7tpyN2ADxGcQbHG7vcyRHk0cbwqcQriUtg==
  /sane/4.1.0:
    dependencies:
      '@cnakazawa/watch': 1.0.4
      anymatch: 2.0.0
      capture-exit: 2.0.0
      exec-sh: 0.3.4
      execa: 1.0.0
      fb-watchman: 2.0.1
      micromatch: 3.1.10
      minimist: 1.2.5
      walker: 1.0.7
    dev: true
    engines:
      node: 6.* || 8.* || >= 10.*
    hasBin: true
    resolution:
      integrity: sha512-hhbzAgTIX8O7SHfp2c8/kREfEn4qO/9q8C9beyY6+tvZ87EpoZ3i1RIEvp27YBswnNbY9mWd6paKVmKbAgLfZA==
  /sax/1.2.4:
    dev: true
    resolution:
      integrity: sha512-NqVDv9TpANUjFm0N8uM5GxL36UgKi9/atZw+x7YFnQ8ckwFGKrl4xX4yWtrey3UJm5nP1kUbnYgLopqWNSRhWw==
  /saxes/5.0.1:
    dependencies:
      xmlchars: 2.2.0
    dev: true
    engines:
      node: '>=10'
    resolution:
      integrity: sha512-5LBh1Tls8c9xgGjw3QrMwETmTMVk0oFgvrFSvWx62llR2hcEInrKNZ2GZCCuuy2lvWrdl5jhbpeqc5hRYKFOcw==
  /semver-compare/1.0.0:
    dev: true
    resolution:
      integrity: sha1-De4hahyUGrN+nvsXiPavxf9VN/w=
  /semver/5.3.0:
    dev: true
    hasBin: true
    optional: true
    resolution:
      integrity: sha1-myzl094C0XxgEq0yaqa00M9U+U8=
  /semver/5.7.1:
    hasBin: true
    resolution:
      integrity: sha512-sauaDf/PZdVgrLTNYHRtpXa1iRiKcaebiKQ1BJdpQlWH2lCvexQdX55snPFyK7QzpudqbCI0qXFfOasHdyNDGQ==
  /semver/6.3.0:
    hasBin: true
    resolution:
      integrity: sha512-b39TBaTSfV6yBrapU89p5fKekE2m/NwnDocOVruQFS1/veMgdzuPcnOM34M6CwxW8jH/lxEa5rBoDeUwu5HHTw==
  /semver/7.3.4:
    dependencies:
      lru-cache: 6.0.0
    dev: true
    engines:
      node: '>=10'
    hasBin: true
    resolution:
      integrity: sha512-tCfb2WLjqFAtXn4KEdxIhalnRtoKFN7nAwj0B3ZXCbQloV2tq5eDbcTmT68JJD3nRJq24/XgxtQKFIpQdtvmVw==
  /send/0.17.1:
    dependencies:
      debug: 2.6.9
      depd: 1.1.2
      destroy: 1.0.4
      encodeurl: 1.0.2
      escape-html: 1.0.3
      etag: 1.8.1
      fresh: 0.5.2
      http-errors: 1.7.3
      mime: 1.6.0
      ms: 2.1.1
      on-finished: 2.3.0
      range-parser: 1.2.1
      statuses: 1.5.0
    dev: true
    engines:
      node: '>= 0.8.0'
    resolution:
      integrity: sha512-BsVKsiGcQMFwT8UxypobUKyv7irCNRHk1T0G680vk88yf6LBByGcZJOTJCrTP2xVN6yI+XjPJcNuE3V4fT9sAg==
  /serve-static/1.14.1:
    dependencies:
      encodeurl: 1.0.2
      escape-html: 1.0.3
      parseurl: 1.3.3
      send: 0.17.1
    dev: true
    engines:
      node: '>= 0.8.0'
    resolution:
      integrity: sha512-JMrvUwE54emCYWlTI+hGrGv5I8dEwmco/00EvkzIIsR7MqrHonbD9pO2MOfFnpFntl7ecpZs+3mW+XbQZu9QCg==
  /set-blocking/2.0.0:
    dev: true
    resolution:
      integrity: sha1-BF+XgtARrppoA93TgrJDkrPYkPc=
  /set-value/2.0.1:
    dependencies:
      extend-shallow: 2.0.1
      is-extendable: 0.1.1
      is-plain-object: 2.0.4
      split-string: 3.1.0
    dev: true
    engines:
      node: '>=0.10.0'
    resolution:
      integrity: sha512-JxHc1weCN68wRY0fhCoXpyK55m/XPHafOmK4UWD7m2CI14GMcFypt4w/0+NV5f/ZMby2F6S2wwA7fgynh9gWSw==
  /setprototypeof/1.1.1:
    dev: true
    resolution:
      integrity: sha512-JvdAWfbXeIGaZ9cILp38HntZSFSo3mWg6xGcJJsd+d4aRMOqauag1C63dJfDw7OaMYwEbHMOxEZ1lqVRYP2OAw==
  /shebang-command/1.2.0:
    dependencies:
      shebang-regex: 1.0.0
    dev: true
    engines:
      node: '>=0.10.0'
    resolution:
      integrity: sha1-RKrGW2lbAzmJaMOfNj/uXer98eo=
  /shebang-command/2.0.0:
    dependencies:
      shebang-regex: 3.0.0
    engines:
      node: '>=8'
    resolution:
      integrity: sha512-kHxr2zZpYtdmrN1qDjrrX/Z1rR1kG8Dx+gkpK1G4eXmvXswmcE1hTWBWYUzlraYw1/yZp6YuDY77YtvbN0dmDA==
  /shebang-regex/1.0.0:
    dev: true
    engines:
      node: '>=0.10.0'
    resolution:
      integrity: sha1-2kL0l0DAtC2yypcoVxyxkMmO/qM=
  /shebang-regex/3.0.0:
    engines:
      node: '>=8'
    resolution:
      integrity: sha512-7++dFhtcx3353uBaq8DDR4NuxBetBzC7ZQOhmTQInHEd6bSrXdiEyzCvG07Z44UYdLShWUyXt5M/yhz8ekcb1A==
  /shellwords/0.1.1:
    dev: true
    optional: true
    resolution:
      integrity: sha512-vFwSUfQvqybiICwZY5+DAWIPLKsWO31Q91JSKl3UYv+K5c2QRPzn0qzec6QPu1Qc9eHYItiP3NdJqNVqetYAww==
  /signal-exit/3.0.3:
    resolution:
      integrity: sha512-VUJ49FC8U1OxwZLxIbTTrDvLnf/6TDgxZcK8wxR8zs13xpx7xbG60ndBlhNrFi2EMuFRoeDoJO7wthSLq42EjA==
  /sisteransi/1.0.5:
    resolution:
      integrity: sha512-bLGGlR1QxBcynn2d5YmDX4MGjlZvy2MRBDRNHLJ8VI6l6+9FUiyTFNJ0IveOSP0bcXgVDPRcfGqA0pjaqUpfVg==
  /slash/3.0.0:
    engines:
      node: '>=8'
    resolution:
      integrity: sha512-g9Q1haeby36OSStwb4ntCGGGaKsaVSjQ68fBxoQcutl5fS1vuY18H3wSt3jFyFtrkx+Kz0V1G85A4MyAdDMi2Q==
  /slice-ansi/2.1.0:
    dependencies:
      ansi-styles: 3.2.1
      astral-regex: 1.0.0
      is-fullwidth-code-point: 2.0.0
    dev: true
    engines:
      node: '>=6'
    resolution:
      integrity: sha512-Qu+VC3EwYLldKa1fCxuuvULvSJOKEgk9pi8dZeCVK7TqBfUNTH4sFkk4joj8afVSfAYgJoSOetjx9QWOJ5mYoQ==
  /slice-ansi/3.0.0:
    dependencies:
      ansi-styles: 4.3.0
      astral-regex: 2.0.0
      is-fullwidth-code-point: 3.0.0
    engines:
      node: '>=8'
    resolution:
      integrity: sha512-pSyv7bSTC7ig9Dcgbw9AuRNUb5k5V6oDudjZoMBSr13qpLBG7tB+zgCkARjq7xIUgdz5P1Qe8u+rSGdouOOIyQ==
  /slice-ansi/4.0.0:
    dependencies:
      ansi-styles: 4.3.0
      astral-regex: 2.0.0
      is-fullwidth-code-point: 3.0.0
    engines:
      node: '>=10'
    resolution:
      integrity: sha512-qMCMfhY040cVHT43K9BFygqYbUPFZKHOg7K73mtTWJRb8pyP3fzf4Ixd5SzdEJQ6MRUg/WBnOLxghZtKKurENQ==
  /snapdragon-node/2.1.1:
    dependencies:
      define-property: 1.0.0
      isobject: 3.0.1
      snapdragon-util: 3.0.1
    dev: true
    engines:
      node: '>=0.10.0'
    resolution:
      integrity: sha512-O27l4xaMYt/RSQ5TR3vpWCAB5Kb/czIcqUFOM/C4fYcLnbZUc1PkjTAMjof2pBWaSTwOUd6qUHcFGVGj7aIwnw==
  /snapdragon-util/3.0.1:
    dependencies:
      kind-of: 3.2.2
    dev: true
    engines:
      node: '>=0.10.0'
    resolution:
      integrity: sha512-mbKkMdQKsjX4BAL4bRYTj21edOf8cN7XHdYUJEe+Zn99hVEYcMvKPct1IqNe7+AZPirn8BCDOQBHQZknqmKlZQ==
  /snapdragon/0.8.2:
    dependencies:
      base: 0.11.2
      debug: 2.6.9
      define-property: 0.2.5
      extend-shallow: 2.0.1
      map-cache: 0.2.2
      source-map: 0.5.7
      source-map-resolve: 0.5.3
      use: 3.1.1
    dev: true
    engines:
      node: '>=0.10.0'
    resolution:
      integrity: sha512-FtyOnWN/wCHTVXOMwvSv26d+ko5vWlIDD6zoUJ7LW8vh+ZBC8QdljveRP+crNrtBwioEUWy/4dMtbBjA4ioNlg==
  /sort-keys/4.1.0:
    dependencies:
      is-plain-obj: 2.1.0
    dev: true
    engines:
      node: '>=8'
    resolution:
      integrity: sha512-/sRdxzkkPFUYiCrTr/2t+104nDc9AgDmEpeVYuvOWYQe3Djk1GWO6lVw3Vx2jfh1SsR0eehhd1nvFYlzt5e99w==
  /source-map-resolve/0.5.3:
    dependencies:
      atob: 2.1.2
      decode-uri-component: 0.2.0
      resolve-url: 0.2.1
      source-map-url: 0.4.0
      urix: 0.1.0
    dev: true
    resolution:
      integrity: sha512-Htz+RnsXWk5+P2slx5Jh3Q66vhQj1Cllm0zvnaY98+NFx+Dv2CF/f5O/t8x+KaNdrdIAsruNzoh/KpialbqAnw==
  /source-map-support/0.5.19:
    dependencies:
      buffer-from: 1.1.1
      source-map: 0.6.1
    dev: true
    resolution:
      integrity: sha512-Wonm7zOCIJzBGQdB+thsPar0kYuCIzYvxZwlBa87yi/Mdjv7Tip2cyVbLj5o0cFPN4EVkuTwb3GDDyUx2DGnGw==
  /source-map-url/0.4.0:
    dev: true
    resolution:
      integrity: sha1-PpNdfd1zYxuXZZlW1VEo6HtQhKM=
  /source-map/0.5.7:
    dev: true
    engines:
      node: '>=0.10.0'
    resolution:
      integrity: sha1-igOdLRAh0i0eoUyA2OpGi6LvP8w=
  /source-map/0.6.1:
    dev: true
    engines:
      node: '>=0.10.0'
    resolution:
      integrity: sha512-UjgapumWlbMhkBgzT7Ykc5YXUT46F0iKu8SGXq0bcwP5dz/h0Plj6enJqjz1Zbq2l5WaqYnrVbwWOWMyF3F47g==
  /source-map/0.7.3:
    dev: true
    engines:
      node: '>= 8'
    resolution:
      integrity: sha512-CkCj6giN3S+n9qrYiBTX5gystlENnRW5jZeNLHpe6aue+SrHcG5VYwujhW9s4dY31mEGsxBDrHR6oI69fTXsaQ==
  /sourcemap-codec/1.4.8:
    dev: true
    resolution:
      integrity: sha512-9NykojV5Uih4lgo5So5dtw+f0JgJX30KCNI8gwhz2J9A15wD0Ml6tjHKwf6fTSa6fAdVBdZeNOs9eJ71qCk8vA==
  /spdx-correct/3.1.1:
    dependencies:
      spdx-expression-parse: 3.0.1
      spdx-license-ids: 3.0.7
    resolution:
      integrity: sha512-cOYcUWwhCuHCXi49RhFRCyJEK3iPj1Ziz9DpViV3tbZOwXD49QzIN3MpOLJNxh2qwq2lJJZaKMVw9qNi4jTC0w==
  /spdx-exceptions/2.3.0:
    resolution:
      integrity: sha512-/tTrYOC7PPI1nUAgx34hUpqXuyJG+DTHJTnIULG4rDygi4xu/tfgmq1e1cIRwRzwZgo4NLySi+ricLkZkw4i5A==
  /spdx-expression-parse/3.0.1:
    dependencies:
      spdx-exceptions: 2.3.0
      spdx-license-ids: 3.0.7
    resolution:
      integrity: sha512-cbqHunsQWnJNE6KhVSMsMeH5H/L9EpymbzqTQ3uLwNCLZ1Q481oWaofqH7nO6V07xlXwY6PhQdQ2IedWx/ZK4Q==
  /spdx-license-ids/3.0.7:
    resolution:
      integrity: sha512-U+MTEOO0AiDzxwFvoa4JVnMV6mZlJKk2sBLt90s7G0Gd0Mlknc7kxEn3nuDPNZRta7O2uy8oLcZLVT+4sqNZHQ==
  /split-string/3.1.0:
    dependencies:
      extend-shallow: 3.0.2
    dev: true
    engines:
      node: '>=0.10.0'
    resolution:
      integrity: sha512-NzNVhJDYpwceVVii8/Hu6DKfD2G+NrQHlS/V/qgv763EYudVwEcMQNxd2lh+0VrUByXN/oJkl5grOhYWvQUYiw==
  /split2/3.2.2:
    dependencies:
      readable-stream: 3.6.0
    dev: true
    resolution:
      integrity: sha512-9NThjpgZnifTkJpzTZ7Eue85S49QwpNhZTq6GRJwObb6jnLFNGB7Qm73V5HewTROPyxD0C29xqmaI68bQtV+hg==
  /sprintf-js/1.0.3:
    dev: true
    resolution:
      integrity: sha1-BOaSb2YolTVPPdAVIDYzuFcpfiw=
  /sprintf-js/1.1.2:
    dev: true
    resolution:
      integrity: sha512-VE0SOVEHCk7Qc8ulkWw3ntAzXuqf7S2lvwQaDLRnUeIEaKNQJzV6BwmLKhOqT61aGhfUMrXeaBk+oDGCzvhcug==
  /sql-template-tag/4.0.0:
    dev: true
    engines:
      node: '>=6'
    resolution:
      integrity: sha512-S82ZPaT3a8rw7dDfOQyrVR82fQPA0qqihq/qkKIZrm4IfkP8RpyT6SyF+syp2Pmf8pzPh63H3yTIMuBRsL95kQ==
  /sqlite-async/1.1.1:
    dependencies:
      sqlite3: 5.0.0
    dev: true
    resolution:
      integrity: sha512-HTDsYzmUebV2sMvlMbyrLZcnqyfSCBALiTnK+XW6mzYY9LLUC29hJCt5RVc9j/Nl99frHD81dAAt3bEgXjCAlA==
  /sqlite3/5.0.0:
    dependencies:
      node-addon-api: 2.0.0
      node-pre-gyp: 0.11.0
    dev: true
    optionalDependencies:
      node-gyp: 3.8.0
    peerDependenciesMeta:
      node-gyp:
        optional: true
    requiresBuild: true
    resolution:
      integrity: sha512-rjvqHFUaSGnzxDy2AHCwhHy6Zp6MNJzCPGYju4kD8yi6bze4d1/zMTg6C7JI49b7/EM7jKMTvyfN/4ylBKdwfw==
  /sshpk/1.16.1:
    dependencies:
      asn1: 0.2.4
      assert-plus: 1.0.0
      bcrypt-pbkdf: 1.0.2
      dashdash: 1.14.1
      ecc-jsbn: 0.1.2
      getpass: 0.1.7
      jsbn: 0.1.1
      safer-buffer: 2.1.2
      tweetnacl: 0.14.5
    dev: true
    engines:
      node: '>=0.10.0'
    hasBin: true
    resolution:
      integrity: sha512-HXXqVUq7+pcKeLqqZj6mHFUMvXtOJt1uoUx09pFW6011inTMxqI8BA8PM95myrIyyKwdnzjdFjLiE6KBPVtJIg==
  /stack-utils/2.0.3:
    dependencies:
      escape-string-regexp: 2.0.0
    dev: true
    engines:
      node: '>=10'
    resolution:
      integrity: sha512-gL//fkxfWUsIlFL2Tl42Cl6+HFALEaB1FU76I/Fy+oZjRreP7OPMXFlGbxM7NQsI0ZpUfw76sHnv0WNYuTb7Iw==
  /stacktrace-parser/0.1.10:
    dependencies:
      type-fest: 0.7.1
    dev: true
    engines:
      node: '>=6'
    resolution:
      integrity: sha512-KJP1OCML99+8fhOHxwwzyWrlUuVX5GQ0ZpJTd1DFXhdkrvg1szxfHhawXUZ3g9TkXORQd4/WG68jMlQZ2p8wlg==
  /static-extend/0.1.2:
    dependencies:
      define-property: 0.2.5
      object-copy: 0.1.0
    dev: true
    engines:
      node: '>=0.10.0'
    resolution:
      integrity: sha1-YICcOcv/VTNyJv1eC1IPNB8ftcY=
  /statuses/1.5.0:
    dev: true
    engines:
      node: '>= 0.6'
    resolution:
      integrity: sha1-Fhx9rBd2Wf2YEfQ3cfqZOBR4Yow=
  /stealthy-require/1.1.1:
    dev: true
    engines:
      node: '>=0.10.0'
    resolution:
      integrity: sha1-NbCYdbT/SfJqd35QmzCQoyJr8ks=
  /stream-meter/1.0.4:
    dependencies:
      readable-stream: 2.3.7
    dev: true
    resolution:
      integrity: sha1-Uq+Vql6nYKJJFxZwTb/5D3Ov3R0=
  /string-argv/0.3.1:
    dev: true
    engines:
      node: '>=0.6.19'
    resolution:
      integrity: sha512-a1uQGz7IyVy9YwhqjZIZu1c8JO8dNIe20xBmSS6qu9kv++k3JGzCVmprbNN5Kn+BgzD5E7YYwg1CcjuJMRNsvg==
  /string-hash/1.1.3:
    dev: true
    resolution:
      integrity: sha1-6Kr8CsGFW0Zmkp7X3RJ1311sgRs=
  /string-length/4.0.1:
    dependencies:
      char-regex: 1.0.2
      strip-ansi: 6.0.0
    dev: true
    engines:
      node: '>=10'
    resolution:
      integrity: sha512-PKyXUd0LK0ePjSOnWn34V2uD6acUWev9uy0Ft05k0E8xRW+SKcA0F7eMr7h5xlzfn+4O3N+55rduYyet3Jk+jw==
  /string-width/1.0.2:
    dependencies:
      code-point-at: 1.1.0
      is-fullwidth-code-point: 1.0.0
      strip-ansi: 3.0.1
    dev: true
    engines:
      node: '>=0.10.0'
    resolution:
      integrity: sha1-EYvfW4zcUaKn5w0hHgfisLmxB9M=
  /string-width/3.1.0:
    dependencies:
      emoji-regex: 7.0.3
      is-fullwidth-code-point: 2.0.0
      strip-ansi: 5.2.0
    dev: true
    engines:
      node: '>=6'
    resolution:
      integrity: sha512-vafcv6KjVZKSgz06oM/H6GDBrAtz8vdhQakGjFIvNrHA6y3HCF1CInLy+QLq8dTJPQ1b+KDUqDFctkdRW44e1w==
  /string-width/4.2.0:
    dependencies:
      emoji-regex: 8.0.0
      is-fullwidth-code-point: 3.0.0
      strip-ansi: 6.0.0
    engines:
      node: '>=8'
    resolution:
      integrity: sha512-zUz5JD+tgqtuDjMhwIg5uFVV3dtqZ9yQJlZVfq4I01/K5Paj5UHj7VyrQOJvzawSVlKpObApbfD0Ed6yJc+1eg==
  /string_decoder/1.1.1:
    dependencies:
      safe-buffer: 5.1.2
    resolution:
      integrity: sha512-n/ShnvDi6FHbbVfviro+WojiFzv+s8MPMHBczVePfUpDJLwoLT0ht1l4YwBCbi8pJAveEEdnkHyPyTP/mzRfwg==
  /string_decoder/1.3.0:
    dependencies:
      safe-buffer: 5.2.1
    resolution:
      integrity: sha512-hkRX8U1WjJFd8LsDJ2yQ/wWWxaopEsABU1XfkM8A+j0+85JAGppt16cr1Whg6KIbb4okU6Mql6BOj+uup/wKeA==
  /stringify-object/3.3.0:
    dependencies:
      get-own-enumerable-property-symbols: 3.0.2
      is-obj: 1.0.1
      is-regexp: 1.0.0
    dev: true
    engines:
      node: '>=4'
    resolution:
      integrity: sha512-rHqiFh1elqCQ9WPLIC8I0Q/g/wj5J1eMkyoiD6eoQApWHP0FtlK7rqnhmabL5VUY9JQCcqwwvlOaSuutekgyrw==
  /strip-ansi/3.0.1:
    dependencies:
      ansi-regex: 2.1.1
    dev: true
    engines:
      node: '>=0.10.0'
    resolution:
      integrity: sha1-ajhfuIU9lS1f8F0Oiq+UJ43GPc8=
  /strip-ansi/5.2.0:
    dependencies:
      ansi-regex: 4.1.0
    dev: true
    engines:
      node: '>=6'
    resolution:
      integrity: sha512-DuRs1gKbBqsMKIZlrffwlug8MHkcnpjs5VPmL1PAh+mA30U0DTotfDZ0d2UUsXpPmPmMMJ6W773MaA3J+lbiWA==
  /strip-ansi/6.0.0:
    dependencies:
      ansi-regex: 5.0.0
    engines:
      node: '>=8'
    resolution:
      integrity: sha512-AuvKTrTfQNYNIctbR1K/YGTR1756GycPsg7b9bdV9Duqur4gv6aKqHXah67Z8ImS7WEz5QVcOtlfW2rZEugt6w==
  /strip-bom/4.0.0:
    dev: true
    engines:
      node: '>=8'
    resolution:
      integrity: sha512-3xurFv5tEgii33Zi8Jtp55wEIILR9eh34FAW00PZf+JnSsTmV/ioewSgQl97JHvgjoRGwPShsWm+IdrxB35d0w==
  /strip-eof/1.0.0:
    dev: true
    engines:
      node: '>=0.10.0'
    resolution:
      integrity: sha1-u0P/VZim6wXYm1n80SnJgzE2Br8=
  /strip-final-newline/2.0.0:
    engines:
      node: '>=6'
    resolution:
      integrity: sha512-BrpvfNAE3dcvq7ll3xVumzjKjZQ5tI1sEUIKr3Uoks0XUl45St3FlatVqef9prk4jRDzhW6WZg+3bk93y6pLjA==
  /strip-indent/3.0.0:
    dependencies:
      min-indent: 1.0.1
    engines:
      node: '>=8'
    resolution:
      integrity: sha512-laJTa3Jb+VQpaC6DseHhF7dXVqHTfJPCRDaEbid/drOhgitgYku/letMUqOXFoWV0zIIUbjpdH2t+tYj4bQMRQ==
  /strip-json-comments/2.0.1:
    dev: true
    engines:
      node: '>=0.10.0'
    resolution:
      integrity: sha1-PFMZQukIwml8DsNEhYwobHygpgo=
  /strip-json-comments/3.1.1:
    dev: true
    engines:
      node: '>=8'
    resolution:
      integrity: sha512-6fPc+R4ihwqP6N/aIv2f1gMH8lOVtWQHoqC4yK6oSDVVocumAsfCqjkXnqiYMhmMwS/mEHLp7Vehlt3ql6lEig==
  /supports-color/5.5.0:
    dependencies:
      has-flag: 3.0.0
    engines:
      node: '>=4'
    resolution:
      integrity: sha512-QjVjwdXIt408MIiAqCX4oUKsgU2EqAGzs2Ppkm4aQYbjm+ZEWEcW4SfFNTr4uMNZma0ey4f5lgLrkB0aX0QMow==
  /supports-color/7.2.0:
    dependencies:
      has-flag: 4.0.0
    engines:
      node: '>=8'
    resolution:
      integrity: sha512-qpCAvRl9stuOHveKsn7HncJRvv501qIacKzQlO/+Lwxc9+0q2wLyv4Dfvt80/DPn2pqOBsJdDiogXGR9+OvwRw==
  /supports-hyperlinks/2.1.0:
    dependencies:
      has-flag: 4.0.0
      supports-color: 7.2.0
    engines:
      node: '>=8'
    resolution:
      integrity: sha512-zoE5/e+dnEijk6ASB6/qrK+oYdm2do1hjoLWrqUC/8WEIW1gbxFcKuBof7sW8ArN6e+AYvsE8HBGiVRWL/F5CA==
  /symbol-tree/3.2.4:
    dev: true
    resolution:
      integrity: sha512-9QNk5KwDF+Bvz+PyObkmSYjI5ksVUYtjW7AU22r2NKcfLJcXp96hkDWU3+XndOsUb+AQ9QhfzfCT2O+CNWT5Tw==
  /table/5.4.6:
    dependencies:
      ajv: 6.12.6
      lodash: 4.17.20
      slice-ansi: 2.1.0
      string-width: 3.1.0
    dev: true
    engines:
      node: '>=6.0.0'
    resolution:
      integrity: sha512-wmEc8m4fjnob4gt5riFRtTu/6+4rSe12TpAELNSqHMfF3IqnA+CH37USM6/YR3qRZv7e56kAEAtd6nKZaxe0Ug==
  /tar-stream/2.1.4:
    dependencies:
      bl: 4.0.3
      end-of-stream: 1.4.4
      fs-constants: 1.0.0
      inherits: 2.0.4
      readable-stream: 3.6.0
    engines:
      node: '>=6'
    resolution:
      integrity: sha512-o3pS2zlG4gxr67GmFYBLlq+dM8gyRGUOvsrHclSkvtVtQbjV0s/+ZE8OpICbaj8clrX3tjeHngYGP7rweaBnuw==
  /tar/2.2.2:
    dependencies:
      block-stream: 0.0.9
      fstream: 1.0.12
      inherits: 2.0.4
    dev: true
    optional: true
    resolution:
      integrity: sha512-FCEhQ/4rE1zYv9rYXJw/msRqsnmlje5jHP6huWeBZ704jUTy02c5AZyWujpMR1ax6mVw9NyJMfuK2CMDWVIfgA==
  /tar/4.4.13:
    dependencies:
      chownr: 1.1.4
      fs-minipass: 1.2.7
      minipass: 2.9.0
      minizlib: 1.3.3
      mkdirp: 0.5.5
      safe-buffer: 5.2.1
      yallist: 3.1.1
    dev: true
    engines:
      node: '>=4.5'
    resolution:
      integrity: sha512-w2VwSrBoHa5BsSyH+KxEqeQBAllHhccyMFVHtGtdMpF4W7IRWfZjFiQceJPChOeTsSDVUpER2T8FA93pr0L+QA==
  /tar/6.0.5:
    dependencies:
      chownr: 2.0.0
      fs-minipass: 2.1.0
      minipass: 3.1.3
      minizlib: 2.1.2
      mkdirp: 1.0.4
      yallist: 4.0.0
    engines:
      node: '>= 10'
    resolution:
      integrity: sha512-0b4HOimQHj9nXNEAA7zWwMM91Zhhba3pspja6sQbgTpynOJf+bkjBnfybNYzbpLbnwXnbyB4LOREvlyXLkCHSg==
  /tarn/1.1.5:
    dev: true
    engines:
      node: '>=4.0.0'
    resolution:
      integrity: sha512-PMtJ3HCLAZeedWjJPgGnCvcphbCOMbtZpjKgLq3qM5Qq9aQud+XHrL0WlrlgnTyS8U+jrjGbEXprFcQrxPy52g==
  /tedious/6.7.0:
    dependencies:
      '@azure/ms-rest-nodeauth': 2.0.2
      '@types/node': 12.19.8
      '@types/readable-stream': 2.3.9
      bl: 3.0.1
      depd: 2.0.0
      iconv-lite: 0.5.2
      jsbi: 3.1.4
      native-duplexpair: 1.0.0
      punycode: 2.1.1
      readable-stream: 3.6.0
      sprintf-js: 1.1.2
    dev: true
    engines:
      node: '>= 6'
    resolution:
      integrity: sha512-8qr7+sB0h4SZVQBRWUgHmYuOEflAOl2eihvxk0fVNvpvGJV4V5UC/YmSvebyfgyfwWcPO22/AnSbYVZZqf9wuQ==
  /temp-dir/1.0.0:
    engines:
      node: '>=4'
    resolution:
      integrity: sha1-CnwOom06Oa+n4OvqnB/AvE2qAR0=
  /temp-dir/2.0.0:
    engines:
      node: '>=8'
    resolution:
      integrity: sha512-aoBAniQmmwtcKp/7BzsH8Cxzv8OL736p7v1ihGb5e9DJ9kTwGWHrQrVB5+lfVDzfGrdRzXch+ig7LHaY1JTOrg==
  /temp-write/4.0.0:
    dependencies:
      graceful-fs: 4.2.4
      is-stream: 2.0.0
      make-dir: 3.1.0
      temp-dir: 1.0.0
      uuid: 3.4.0
    engines:
      node: '>=8'
    resolution:
      integrity: sha512-HIeWmj77uOOHb0QX7siN3OtwV3CTntquin6TNVg6SHOqCP3hYKmox90eeFOGaY1MqJ9WYDDjkyZrW6qS5AWpbw==
  /temp/0.4.0:
    dev: true
    engines:
      '0': node >=0.4.0
    resolution:
      integrity: sha1-ZxrWPVe+D+nXKUZks/xABjZnimA=
  /tempy/1.0.0:
    dependencies:
      del: 6.0.0
      is-stream: 2.0.0
      temp-dir: 2.0.0
      type-fest: 0.16.0
      unique-string: 2.0.0
    engines:
      node: '>=10'
    resolution:
      integrity: sha512-eLXG5B1G0mRPHmgH2WydPl5v4jH35qEn3y/rA/aahKhIa91Pn119SsU7n7v/433gtT9ONzC8ISvNHIh2JSTm0w==
  /terminal-link/2.1.1:
    dependencies:
      ansi-escapes: 4.3.1
      supports-hyperlinks: 2.1.0
    engines:
      node: '>=8'
    resolution:
      integrity: sha512-un0FmiRUQNr5PJqy9kP7c40F5BOfpGlYTrxonDChEZB7pzZxRNp/bt+ymiy9/npwXya9KH99nJ/GXFIiUkYGFQ==
  /test-exclude/6.0.0:
    dependencies:
      '@istanbuljs/schema': 0.1.2
      glob: 7.1.6
      minimatch: 3.0.4
    dev: true
    engines:
      node: '>=8'
    resolution:
      integrity: sha512-cAGWPIyOHU6zlmg88jwm7VRyXnMN7iV68OGAbYDk/Mh/xC/pzVPlQtY6ngoIH/5/tciuhGfvESU8GrHrcxD56w==
  /text-table/0.2.0:
    dev: true
    resolution:
      integrity: sha1-f17oI66AUgfACvLfSoTsP8+lcLQ=
  /throat/5.0.0:
    dev: true
    resolution:
      integrity: sha512-fcwX4mndzpLQKBS1DVYhGAcYaYt7vsHNIvQV+WXMvnow5cgjPphq5CaayLaGsjRdSCKZFNGt7/GYAuXaNOiYCA==
  /throttleit/1.0.0:
    dev: true
    resolution:
      integrity: sha1-nnhYNtr0Z0MUWlmEtiaNgoUorGw=
  /through/2.3.8:
    dev: true
    resolution:
      integrity: sha1-DdTJ/6q8NXlgsbckEV1+Doai4fU=
  /tmp/0.2.1:
    dependencies:
      rimraf: 3.0.2
    engines:
      node: '>=8.17.0'
    resolution:
      integrity: sha512-76SUhtfqR2Ijn+xllcI5P1oyannHNHByD80W1q447gU3mp9G9PSpGdWmjUOHRDPiHYacIk66W7ubDTuPF3BEtQ==
  /tmpl/1.0.4:
    dev: true
    resolution:
      integrity: sha1-I2QN17QtAEM5ERQIIOXPRA5SHdE=
  /to-fast-properties/2.0.0:
    dev: true
    engines:
      node: '>=4'
    resolution:
      integrity: sha1-3F5pjL0HkmW8c+A3doGk5Og/YW4=
  /to-object-path/0.3.0:
    dependencies:
      kind-of: 3.2.2
    dev: true
    engines:
      node: '>=0.10.0'
    resolution:
      integrity: sha1-KXWIt7Dn4KwI4E5nL4XB9JmeF68=
  /to-regex-range/2.1.1:
    dependencies:
      is-number: 3.0.0
      repeat-string: 1.6.1
    dev: true
    engines:
      node: '>=0.10.0'
    resolution:
      integrity: sha1-fIDBe53+vlmeJzZ+DU3VWQFB2zg=
  /to-regex-range/5.0.1:
    dependencies:
      is-number: 7.0.0
    engines:
      node: '>=8.0'
    resolution:
      integrity: sha512-65P7iz6X5yEr1cwcgvQxbbIw7Uk3gOy5dIdtZ4rDveLqhrdJP+Li/Hx6tyK0NEb+2GCyneCMJiGqrADCSNk8sQ==
  /to-regex/3.0.2:
    dependencies:
      define-property: 2.0.2
      extend-shallow: 3.0.2
      regex-not: 1.0.2
      safe-regex: 1.1.0
    dev: true
    engines:
      node: '>=0.10.0'
    resolution:
      integrity: sha512-FWtleNAtZ/Ki2qtqej2CXTOayOH9bHDQF+Q48VpWyDXjbYxA4Yz8iDB31zXOBUlOHHKidDbqGVrTUvQMPmBGBw==
  /toidentifier/1.0.0:
    dev: true
    engines:
      node: '>=0.6'
    resolution:
      integrity: sha512-yaOH/Pk/VEhBWWTlhI+qXxDFXlejDGcQipMlyxda9nthulaxLZUNcUqFxokp0vcYnvteJln5FNQDRrxj3YcbVw==
  /tough-cookie/2.5.0:
    dependencies:
      psl: 1.8.0
      punycode: 2.1.1
    dev: true
    engines:
      node: '>=0.8'
    resolution:
      integrity: sha512-nlLsUzgm1kfLXSXfRZMc1KLAugd4hqJHDTvc2hDIwS3mZAfMEuMbc03SujMF+GEcpaX/qboeycw6iO8JwVv2+g==
  /tough-cookie/3.0.1:
    dependencies:
      ip-regex: 2.1.0
      psl: 1.8.0
      punycode: 2.1.1
    dev: true
    engines:
      node: '>=6'
    resolution:
      integrity: sha512-yQyJ0u4pZsv9D4clxO69OEjLWYw+jbgspjTue4lTQZLfV0c5l1VmK2y1JK8E9ahdpltPOaAThPcp5nKPUgSnsg==
  /tr46/2.0.2:
    dependencies:
      punycode: 2.1.1
    dev: true
    engines:
      node: '>=8'
    resolution:
      integrity: sha512-3n1qG+/5kg+jrbTzwAykB5yRYtQCTqOGKq5U5PE3b0a1/mzo6snDhjGS0zJVJunO0NrT3Dg1MLy5TjWP/UJppg==
  /ts-jest/26.4.0_jest@26.4.2+typescript@4.0.3:
    dependencies:
      '@types/jest': 26.0.14
      bs-logger: 0.2.6
      buffer-from: 1.1.1
      fast-json-stable-stringify: 2.1.0
      jest: 26.4.2
      jest-util: 26.6.2
      json5: 2.1.3
      lodash.memoize: 4.1.2
      make-error: 1.3.6
      mkdirp: 1.0.4
      semver: 7.3.4
      typescript: 4.0.3
      yargs-parser: 20.2.4
    dev: true
    engines:
      node: '>= 10'
    hasBin: true
    peerDependencies:
      jest: '>=26 <27'
      typescript: '>=3.8 <5.0'
    resolution:
      integrity: sha512-ofBzoCqf6Nv/PoWb/ByV3VNKy2KJSikamOBxvR3E6eVdIw10GwAXoyvMWXXjZJK2s6S27ZE8fI+JBTnGaovl6Q==
  /ts-jest/26.4.4_jest@26.6.3+typescript@4.1.2:
    dependencies:
      '@types/jest': 26.0.16
      bs-logger: 0.2.6
      buffer-from: 1.1.1
      fast-json-stable-stringify: 2.1.0
      jest: 26.6.3
      jest-util: 26.6.2
      json5: 2.1.3
      lodash.memoize: 4.1.2
      make-error: 1.3.6
      mkdirp: 1.0.4
      semver: 7.3.4
      typescript: 4.1.2
      yargs-parser: 20.2.4
    dev: true
    engines:
      node: '>= 10'
    hasBin: true
    peerDependencies:
      jest: '>=26 <27'
      typescript: '>=3.8 <5.0'
    resolution:
      integrity: sha512-3lFWKbLxJm34QxyVNNCgXX1u4o/RV0myvA2y2Bxm46iGIjKlaY0own9gIckbjZJPn+WaJEnfPPJ20HHGpoq4yg==
  /ts-node/9.1.1_typescript@4.1.2:
    dependencies:
      arg: 4.1.3
      create-require: 1.1.1
      diff: 4.0.2
      make-error: 1.3.6
      source-map-support: 0.5.19
      typescript: 4.1.2
      yn: 3.1.1
    dev: true
    engines:
      node: '>=10.0.0'
    hasBin: true
    peerDependencies:
      typescript: '>=2.7'
    resolution:
      integrity: sha512-hPlt7ZACERQGf03M253ytLY3dHbGNGrAq9qIHWUY9XHYl1z7wYngSr3OQ5xmui8o2AaxsONxIzjafLUiWBo1Fg==
  /tslib/1.14.1:
    dev: true
    resolution:
      integrity: sha512-Xni35NKzjgMrwevysHTCArtLDpPvye8zV/0E4EyYn43P7/7qvQwPh9BGkHewbMulVntbigmcT7rdX3BNo9wRJg==
  /tsutils/3.17.1_typescript@4.0.3:
    dependencies:
      tslib: 1.14.1
      typescript: 4.0.3
    dev: true
    engines:
      node: '>= 6'
    peerDependencies:
      typescript: '>=2.8.0 || >= 3.2.0-dev || >= 3.3.0-dev || >= 3.4.0-dev || >= 3.5.0-dev || >= 3.6.0-dev || >= 3.6.0-beta || >= 3.7.0-dev || >= 3.7.0-beta'
    resolution:
      integrity: sha512-kzeQ5B8H3w60nFY2g8cJIuH7JDpsALXySGtwGJ0p2LSjLgay3NdIpqq5SoOBe46bKDW2iq25irHCr8wjomUS2g==
  /tsutils/3.17.1_typescript@4.1.2:
    dependencies:
      tslib: 1.14.1
      typescript: 4.1.2
    dev: true
    engines:
      node: '>= 6'
    peerDependencies:
      typescript: '>=2.8.0 || >= 3.2.0-dev || >= 3.3.0-dev || >= 3.4.0-dev || >= 3.5.0-dev || >= 3.6.0-dev || >= 3.6.0-beta || >= 3.7.0-dev || >= 3.7.0-beta'
    resolution:
      integrity: sha512-kzeQ5B8H3w60nFY2g8cJIuH7JDpsALXySGtwGJ0p2LSjLgay3NdIpqq5SoOBe46bKDW2iq25irHCr8wjomUS2g==
  /tunnel-agent/0.6.0:
    dependencies:
      safe-buffer: 5.2.1
    dev: true
    resolution:
      integrity: sha1-J6XeoGs2sEoKmWZ3SykIaPD8QP0=
  /tunnel/0.0.6:
    dev: true
    engines:
      node: '>=0.6.11 <=0.7.0 || >=0.7.3'
    resolution:
      integrity: sha512-1h/Lnq9yajKY2PEbBadPXj3VxsDDu844OnaAo52UVmIzIvwwtBPIuNvkjuzBlTWpfJyUbG3ez0KSBibQkj4ojg==
  /tweetnacl/0.14.5:
    dev: true
    resolution:
      integrity: sha1-WuaBd/GS1EViadEIr6k/+HQ/T2Q=
  /type-check/0.3.2:
    dependencies:
      prelude-ls: 1.1.2
    dev: true
    engines:
      node: '>= 0.8.0'
    resolution:
      integrity: sha1-WITKtRLPHTVeP7eE8wgEsrUg23I=
  /type-check/0.4.0:
    dependencies:
      prelude-ls: 1.2.1
    dev: true
    engines:
      node: '>= 0.8.0'
    resolution:
      integrity: sha512-XleUoc9uwGXqjWwXaUTZAmzMcFZ5858QA2vvx1Ur5xIcixXIP+8LnFDgRplU30us6teqdlskFfu+ae4K79Ooew==
  /type-detect/4.0.8:
    dev: true
    engines:
      node: '>=4'
    resolution:
      integrity: sha512-0fr/mIH1dlO+x7TlcMy+bIDqKPsw/70tVyeHW787goQjhmqaZe10uwLujubK9q9Lg6Fiho1KUKDYz0Z7k7g5/g==
  /type-fest/0.11.0:
    engines:
      node: '>=8'
    resolution:
      integrity: sha512-OdjXJxnCN1AvyLSzeKIgXTXxV+99ZuXl3Hpo9XpJAv9MBcHrrJOQ5kV7ypXOuQie+AmWG25hLbiKdwYTifzcfQ==
  /type-fest/0.16.0:
    engines:
      node: '>=10'
    resolution:
      integrity: sha512-eaBzG6MxNzEn9kiwvtre90cXaNLkmadMWa1zQMs3XORCXNbsH/OewwbxC5ia9dCxIxnTAsSxXJaa/p5y8DlvJg==
  /type-fest/0.6.0:
    engines:
      node: '>=8'
    resolution:
      integrity: sha512-q+MB8nYR1KDLrgr4G5yemftpMC7/QLqVndBmEEdqzmNj5dcFOO4Oo8qlwZE3ULT3+Zim1F8Kq4cBnikNhlCMlg==
  /type-fest/0.7.1:
    dev: true
    engines:
      node: '>=8'
    resolution:
      integrity: sha512-Ne2YiiGN8bmrmJJEuTWTLJR32nh/JdL1+PSicowtNb0WFpn59GK8/lfD61bVtzguz7b3PBt74nxpv/Pw5po5Rg==
  /type-fest/0.8.1:
    engines:
      node: '>=8'
    resolution:
      integrity: sha512-4dbzIzqvjtgiM5rw1k5rEHtBANKmdudhGyBEajN01fEyhaAIhsoKNy6y7+IN93IfpFtwY9iqi7kD+xwKhQsNJA==
  /type-is/1.6.18:
    dependencies:
      media-typer: 0.3.0
      mime-types: 2.1.27
    dev: true
    engines:
      node: '>= 0.6'
    resolution:
      integrity: sha512-TkRKr9sUTxEH8MdfuCSP7VizJyzRNMjj2J2do2Jr3Kym598JVdEksuzPQCnlFPW4ky9Q+iA+ma9BGm06XQBy8g==
  /typedarray-to-buffer/3.1.5:
    dependencies:
      is-typedarray: 1.0.0
    dev: true
    resolution:
      integrity: sha512-zdu8XMNEDepKKR+XYOXAVPtWui0ly0NtohUscw+UmaHiAWT8hrV1rr//H6V+0DvJ3OQ19S979M0laLfX8rm82Q==
  /typescript/4.0.3:
    dev: true
    engines:
      node: '>=4.2.0'
    hasBin: true
    resolution:
      integrity: sha512-tEu6DGxGgRJPb/mVPIZ48e69xCn2yRmCgYmDugAVwmJ6o+0u1RI18eO7E7WBTLYLaEVVOhwQmcdhQHweux/WPg==
  /typescript/4.1.2:
    dev: true
    engines:
      node: '>=4.2.0'
    hasBin: true
    resolution:
      integrity: sha512-thGloWsGH3SOxv1SoY7QojKi0tc+8FnOmiarEGMbd/lar7QOEd3hvlx3Fp5y6FlDUGl9L+pd4n2e+oToGMmhRQ==
  /uid2/0.0.3:
    dev: true
    resolution:
      integrity: sha1-SDEm4Rd03y9xuLY53NeZw3YWK4I=
  /underscore/1.12.0:
    dev: true
    resolution:
      integrity: sha512-21rQzss/XPMjolTiIezSu3JAjgagXKROtNrYFEOWK109qY1Uv2tVjPTZ1ci2HgvQDA16gHYSthQIJfB+XId/rQ==
  /undici/2.2.1:
    resolution:
      integrity: sha512-21sJmMvJOMsyt/2pQPgB5Ruvm2ADTTm34NHRy4kzfeW9uMO7gK2oN0f+5KaJCmoKGJb8KxdU6yWpW0SphFHadw==
  /union-value/1.0.1:
    dependencies:
      arr-union: 3.1.0
      get-value: 2.0.6
      is-extendable: 0.1.1
      set-value: 2.0.1
    dev: true
    engines:
      node: '>=0.10.0'
    resolution:
      integrity: sha512-tJfXmxMeWYnczCVs7XAEvIV7ieppALdyepWMkHkwciRpZraG/xwT+s2JN8+pr1+8jCRf80FFzvr+MpQeeoF4Xg==
  /unique-string/2.0.0:
    dependencies:
      crypto-random-string: 2.0.0
    engines:
      node: '>=8'
    resolution:
      integrity: sha512-uNaeirEPvpZWSgzwsPGtU2zVSTrn/8L5q/IexZmH0eH6SA73CmAA5U4GwORTxQAZs95TAXLNqeLoPPNO5gZfWg==
  /unique-temp-dir/1.0.0:
    dependencies:
      mkdirp: 0.5.5
      os-tmpdir: 1.0.2
      uid2: 0.0.3
    dev: true
    engines:
      node: '>=0.10.0'
    resolution:
      integrity: sha1-bc6VsmgcoAPuv7MEpBX5y6vMU4U=
  /universalify/0.1.2:
    dev: true
    engines:
      node: '>= 4.0.0'
    resolution:
      integrity: sha512-rBJeI5CXAlmy1pV+617WB9J63U6XcazHHF2f2dbJix4XzpUF0RS3Zbj0FGIOCAva5P/d/GBOYaACQ1w+0azUkg==
  /unpipe/1.0.0:
    dev: true
    engines:
      node: '>= 0.8'
    resolution:
      integrity: sha1-sr9O6FFKrmFltIF4KdIbLvSZBOw=
  /unset-value/1.0.0:
    dependencies:
      has-value: 0.3.1
      isobject: 3.0.1
    dev: true
    engines:
      node: '>=0.10.0'
    resolution:
      integrity: sha1-g3aHP30jNRef+x5vw6jtDfyKtVk=
  /uri-js/4.4.0:
    dependencies:
      punycode: 2.1.1
    dev: true
    resolution:
      integrity: sha512-B0yRTzYdUCCn9n+F4+Gh4yIDtMQcaJsmYBDsTSG8g/OejKBodLQ2IHfN3bM7jUsRXndopT7OIXWdYqc1fjmV6g==
  /urix/0.1.0:
    deprecated: 'Please see https://github.com/lydell/urix#deprecated'
    dev: true
    resolution:
      integrity: sha1-2pN/emLiH+wf0Y1Js1wpNQZ6bHI=
  /url-parse/1.4.7:
    dependencies:
      querystringify: 2.2.0
      requires-port: 1.0.0
    resolution:
      integrity: sha512-d3uaVyzDB9tQoSXFvuSUNFibTd9zxd2bkVrDRvF5TmvWWQwqE4lgYJ5m+x1DbecWkw+LK4RNl2CU1hHuOKPVlg==
  /use/3.1.1:
    dev: true
    engines:
      node: '>=0.10.0'
    resolution:
      integrity: sha512-cwESVXlO3url9YWlFW/TA9cshCEhtu7IKJ/p5soJ/gGpj7vbvFrAY/eIioQ6Dw23KjZhYgiIo8HOs1nQ2vr/oQ==
  /util-deprecate/1.0.2:
    resolution:
      integrity: sha1-RQ1Nyfpw3nMnYvvS1KKJgUGaDM8=
  /utils-merge/1.0.1:
    dev: true
    engines:
      node: '>= 0.4.0'
    resolution:
      integrity: sha1-n5VxD1CiZ5R7LMwSR0HBAoQn5xM=
  /uuid/3.4.0:
    hasBin: true
    resolution:
      integrity: sha512-HjSDRw6gZE5JMggctHBcjVak08+KEVhSIiDzFnT9S9aegmp85S/bReBVTb4QTFaRNptJ9kuYaNhnbNEOkbKb/A==
  /uuid/8.3.0:
    hasBin: true
    resolution:
      integrity: sha512-fX6Z5o4m6XsXBdli9g7DtWgAx+osMsRRZFKma1mIUsLCz6vRvv+pz5VNbyu9UEDzpMWulZfvpgb/cmDXVulYFQ==
  /uuid/8.3.1:
    dev: true
    hasBin: true
    optional: true
    resolution:
      integrity: sha512-FOmRr+FmWEIG8uhZv6C2bTgEVXsHk08kE7mPlrBbEe+c3r9pjceVPgupIfNIhc4yx55H69OXANrUaSuu9eInKg==
  /v8-compile-cache/2.2.0:
    dev: true
    resolution:
      integrity: sha512-gTpR5XQNKFwOd4clxfnhaqvfqMpqEwr4tOtCyz4MtYZX2JYhfr1JvBFKdS+7K/9rfpZR3VLX+YWBbKoxCgS43Q==
  /v8-to-istanbul/7.0.0:
    dependencies:
      '@types/istanbul-lib-coverage': 2.0.3
      convert-source-map: 1.7.0
      source-map: 0.7.3
    dev: true
    engines:
      node: '>=10.10.0'
    resolution:
      integrity: sha512-fLL2rFuQpMtm9r8hrAV2apXX/WqHJ6+IC4/eQVdMDGBUgH/YMV4Gv3duk3kjmyg6uiQWBAA9nJwue4iJUOkHeA==
  /validate-npm-package-license/3.0.4:
    dependencies:
      spdx-correct: 3.1.1
      spdx-expression-parse: 3.0.1
    resolution:
      integrity: sha512-DpKm2Ui/xN7/HQKCtpZxoRWBhZ9Z0kqtygG8XCgNQ8ZlDnxuQmWhj566j8fN4Cu3/JmbhsDo7fcAJq4s9h27Ew==
  /vary/1.1.2:
    dev: true
    engines:
      node: '>= 0.8'
    resolution:
      integrity: sha1-IpnwLG3tMNSllhsLn3RSShj2NPw=
  /verror/1.10.0:
    dependencies:
      assert-plus: 1.0.0
      core-util-is: 1.0.2
      extsprintf: 1.4.0
    dev: true
    engines:
      '0': node >=0.6.0
    resolution:
      integrity: sha1-OhBcoXBTr1XW4nDB+CiGguGNpAA=
  /w3c-hr-time/1.0.2:
    dependencies:
      browser-process-hrtime: 1.0.0
    dev: true
    resolution:
      integrity: sha512-z8P5DvDNjKDoFIHK7q8r8lackT6l+jo/Ye3HOle7l9nICP9lf1Ci25fy9vHd0JOWewkIFzXIEig3TdKT7JQ5fQ==
  /w3c-xmlserializer/2.0.0:
    dependencies:
      xml-name-validator: 3.0.0
    dev: true
    engines:
      node: '>=10'
    resolution:
      integrity: sha512-4tzD0mF8iSiMiNs30BiLO3EpfGLZUT2MSX/G+o7ZywDzliWQ3OPtTZ0PTC3B3ca1UAf4cJMHB+2Bf56EriJuRA==
  /walker/1.0.7:
    dependencies:
      makeerror: 1.0.11
    dev: true
    resolution:
      integrity: sha1-L3+bj9ENZ3JisYqITijRlhjgKPs=
  /webidl-conversions/5.0.0:
    dev: true
    engines:
      node: '>=8'
    resolution:
      integrity: sha512-VlZwKPCkYKxQgeSbH5EyngOmRp7Ww7I9rQLERETtf5ofd9pGeswWiOtogpEO850jziPRarreGxn5QIiTqpb2wA==
  /webidl-conversions/6.1.0:
    dev: true
    engines:
      node: '>=10.4'
    resolution:
      integrity: sha512-qBIvFLGiBpLjfwmYAaHPXsn+ho5xZnGvyGvsarywGNc8VyQJUMHJ8OBKGGrPER0okBeMDaan4mNBlgBROxuI8w==
  /whatwg-encoding/1.0.5:
    dependencies:
      iconv-lite: 0.4.24
    dev: true
    resolution:
      integrity: sha512-b5lim54JOPN9HtzvK9HFXvBma/rnfFeqsic0hSpjtDbVxR3dJKLc+KB4V6GgiGOvl7CY/KNh8rxSo9DKQrnUEw==
  /whatwg-mimetype/2.3.0:
    dev: true
    resolution:
      integrity: sha512-M4yMwr6mAnQz76TbJm914+gPpB/nCwvZbJU28cUD6dR004SAxDLOOSUaB1JDRqLtaOV/vi0IC5lEAGFgrjGv/g==
  /whatwg-url/8.4.0:
    dependencies:
      lodash.sortby: 4.7.0
      tr46: 2.0.2
      webidl-conversions: 6.1.0
    dev: true
    engines:
      node: '>=10'
    resolution:
      integrity: sha512-vwTUFf6V4zhcPkWp/4CQPr1TW9Ml6SF4lVyaIMBdJw5i6qUUJ1QWM4Z6YYVkfka0OUIzVo/0aNtGVGk256IKWw==
  /which-module/2.0.0:
    dev: true
    resolution:
      integrity: sha1-2e8H3Od7mQK4o6j6SzHD4/fm6Ho=
  /which/1.3.1:
    dependencies:
      isexe: 2.0.0
    dev: true
    hasBin: true
    resolution:
      integrity: sha512-HxJdYWq1MTIQbJ3nw0cqssHoTNU267KlrDuGZ1WYlxDStUtKUhOaJmh112/TZmHxxUfuJqPXSOm7tDyas0OSIQ==
  /which/2.0.2:
    dependencies:
      isexe: 2.0.0
    engines:
      node: '>= 8'
    hasBin: true
    resolution:
      integrity: sha512-BLI3Tl1TW3Pvl70l3yq3Y64i+awpwXqsGBYWkkqMtnbXgrMD+yj7rhW0kuEDxzJaYXGjEW5ogapKNMEKNMjibA==
  /wide-align/1.1.3:
    dependencies:
      string-width: 1.0.2
    dev: true
    resolution:
      integrity: sha512-QGkOQc8XL6Bt5PwnsExKBPuMKBxnGxWWW3fU55Xt4feHozMUhdUMaBCk290qpm/wG5u/RSKzwdAC4i51YigihA==
  /word-wrap/1.2.3:
    dev: true
    engines:
      node: '>=0.10.0'
    resolution:
      integrity: sha512-Hz/mrNwitNRh/HUAtM/VT/5VH+ygD6DV7mYKZAtHOrbs8U7lvPS6xf7EJKMF0uW1KJCl0H701g3ZGus+muE5vQ==
  /wrap-ansi/6.2.0:
    dependencies:
      ansi-styles: 4.3.0
      string-width: 4.2.0
      strip-ansi: 6.0.0
    engines:
      node: '>=8'
    resolution:
      integrity: sha512-r6lPcBGxZXlIcymEu7InxDMhdW0KDxpLgoFLcguasxCaJ/SOIZwINatK9KY/tf+ZrlywOKU0UDj3ATXUBfxJXA==
  /wrappy/1.0.2:
    resolution:
      integrity: sha1-tSQ9jz7BqjXxNkYFvA0QNuMKtp8=
  /write-file-atomic/3.0.3:
    dependencies:
      imurmurhash: 0.1.4
      is-typedarray: 1.0.0
      signal-exit: 3.0.3
      typedarray-to-buffer: 3.1.5
    dev: true
    resolution:
      integrity: sha512-AvHcyZ5JnSfq3ioSyjrBkH9yW4m7Ayk8/9My/DD9onKeu/94fwrMocemO2QAJFAlnnDN+ZDS+ZjAR5ua1/PV/Q==
  /ws/7.3.1:
    dev: true
    engines:
      node: '>=8.3.0'
    peerDependencies:
      bufferutil: ^4.0.1
      utf-8-validate: ^5.0.2
    peerDependenciesMeta:
      bufferutil:
        optional: true
      utf-8-validate:
        optional: true
    resolution:
      integrity: sha512-D3RuNkynyHmEJIpD2qrgVkc9DQ23OrN/moAwZX4L8DfvszsJxpjQuUq3LMx6HoYji9fbIOBY18XWBsAux1ZZUA==
  /ws/7.4.1:
    dev: true
    engines:
      node: '>=8.3.0'
    peerDependencies:
      bufferutil: ^4.0.1
      utf-8-validate: ^5.0.2
    peerDependenciesMeta:
      bufferutil:
        optional: true
      utf-8-validate:
        optional: true
    resolution:
      integrity: sha512-pTsP8UAfhy3sk1lSk/O/s4tjD0CRwvMnzvwr4OKGX7ZvqZtUyx4KIJB5JWbkykPoc55tixMGgTNoh3k4FkNGFQ==
  /xml-name-validator/3.0.0:
    dev: true
    resolution:
      integrity: sha512-A5CUptxDsvxKJEU3yO6DuWBSJz/qizqzJKOMIfUJHETbBw/sFaDxgd6fxm1ewUaM0jZ444Fc5vC5ROYurg/4Pw==
  /xml2js/0.4.23:
    dependencies:
      sax: 1.2.4
      xmlbuilder: 11.0.1
    dev: true
    engines:
      node: '>=4.0.0'
    resolution:
      integrity: sha512-ySPiMjM0+pLDftHgXY4By0uswI3SPKLDw/i3UXbnO8M/p28zqexCUoPmQFrYD+/1BzhGJSs2i1ERWKJAtiLrug==
  /xmlbuilder/11.0.1:
    dev: true
    engines:
      node: '>=4.0'
    resolution:
      integrity: sha512-fDlsI/kFEx7gLvbecc0/ohLG50fugQp8ryHzMTuW9vSa1GJ0XYWKnhsUx7oie3G98+r56aTQIUB4kht42R3JvA==
  /xmlchars/2.2.0:
    dev: true
    resolution:
      integrity: sha512-JZnDKK8B0RCDw84FNdDAIpZK+JuJw+s7Lz8nksI7SIuU3UXJJslUthsi+uWBUYOwPFwW7W7PRLRfUKpxjtjFCw==
  /xmldom/0.4.0:
    dev: true
    engines:
      node: '>=10.0.0'
    resolution:
      integrity: sha512-2E93k08T30Ugs+34HBSTQLVtpi6mCddaY8uO+pMNk1pqSjV5vElzn4mmh6KLxN3hki8rNcHSYzILoh3TEWORvA==
  /xpath.js/1.1.0:
    dev: true
    engines:
      node: '>=0.4.0'
    resolution:
      integrity: sha512-jg+qkfS4K8E7965sqaUl8mRngXiKb3WZGfONgE18pr03FUQiuSV6G+Ej4tS55B+rIQSFEIw3phdVAQ4pPqNWfQ==
  /xtend/4.0.2:
    dev: true
    engines:
      node: '>=0.4'
    resolution:
      integrity: sha512-LKYU1iAXJXUgAXn9URjiu+MWhyUXHsvfp7mcuYm9dSUKK0/CjtrUwFAxD82/mCWbtLsGjFIad0wIsod4zrTAEQ==
  /y18n/4.0.1:
    dev: true
    resolution:
      integrity: sha512-wNcy4NvjMYL8gogWWYAO7ZFWFfHcbdbE57tZO8e4cbpj8tfUcwrwqSl3ad8HxpYWCdXcJUCeKKZS62Av1affwQ==
  /yallist/3.1.1:
    dev: true
    resolution:
      integrity: sha512-a4UGQaWPH59mOXUYnAG2ewncQS4i4F43Tv3JoAM+s2VDAmS9NsK8GpDMLrCHPksFT7h3K6TOoUNn2pb7RoXx4g==
  /yallist/4.0.0:
    resolution:
      integrity: sha512-3wdGidZyq5PB084XLES5TpOSRA3wjXAlIWMhum2kRcv/41Sn2emQ0dycQW4uZXLejwKvg6EsvbdlVL+FYEct7A==
  /yaml/1.10.0:
    dev: true
    engines:
      node: '>= 6'
    resolution:
      integrity: sha512-yr2icI4glYaNG+KWONODapy2/jDdMSDnrONSjblABjD9B4Z5LgiircSt8m8sRZFNi08kG9Sm0uSHtEmP3zaEGg==
  /yargs-parser/18.1.3:
    dependencies:
      camelcase: 5.3.1
      decamelize: 1.2.0
    dev: true
    engines:
      node: '>=6'
    resolution:
      integrity: sha512-o50j0JeToy/4K6OZcaQmW6lyXXKhq7csREXcDwk2omFPJEwUNOVtJKvmDr9EI1fAJZUyZcRF7kxGBWmRXudrCQ==
  /yargs-parser/20.2.4:
    dev: true
    engines:
      node: '>=10'
    resolution:
      integrity: sha512-WOkpgNhPTlE73h4VFAFsOnomJVaovO8VqLDzy5saChRBFQFBoMYirowyW+Q9HB4HFF4Z7VZTiG3iSzJJA29yRA==
  /yargs/15.4.1:
    dependencies:
      cliui: 6.0.0
      decamelize: 1.2.0
      find-up: 4.1.0
      get-caller-file: 2.0.5
      require-directory: 2.1.1
      require-main-filename: 2.0.0
      set-blocking: 2.0.0
      string-width: 4.2.0
      which-module: 2.0.0
      y18n: 4.0.1
      yargs-parser: 18.1.3
    dev: true
    engines:
      node: '>=8'
    resolution:
      integrity: sha512-aePbxDmcYW++PaqBsJ+HYUFwCdv4LVvdnhBy78E57PIor8/OVvhMrADFFEDh8DHDFRv/O9i3lPhsENjO7QX0+A==
  /yn/3.1.1:
    dev: true
    engines:
      node: '>=6'
    resolution:
      integrity: sha512-Ux4ygGWsu2c7isFWe8Yu1YluJmqVhxqK2cLXNQA5AcC3QfbGNpM7fu0Y8b/z16pXLnFxZYvWhd3fhBY9DLmC6Q==
  /yocto-queue/0.1.0:
    engines:
      node: '>=10'
    resolution:
      integrity: sha512-rVksvsnNCdJ/ohGc6xgPwyN8eheCxsiLM8mxuE/t/mOVqJewPuO1miLpTHQiRgTKCLexL4MeAFVagts7HmNZ2Q==
  /zip-stream/3.0.1:
    dependencies:
      archiver-utils: 2.1.0
      compress-commons: 3.0.0
      readable-stream: 3.6.0
    engines:
      node: '>= 8'
    resolution:
      integrity: sha512-r+JdDipt93ttDjsOVPU5zaq5bAyY+3H19bDrThkvuVxC0xMQzU1PJcS6D+KrP3u96gH9XLomcHPb+2skoDjulQ==<|MERGE_RESOLUTION|>--- conflicted
+++ resolved
@@ -1406,33 +1406,19 @@
     dev: false
     resolution:
       integrity: sha512-FVLhwVkbfhXlBhroWfIXMLi+3Jh9IEzYp+9z+MUUiw3ZsbcoAil7CN9/QIjHc4/TcCRyRfuSmT7qCnn4O+TjJw==
-<<<<<<< HEAD
-  /@prisma/debug/2.14.0-dev.39:
-=======
-  /@prisma/debug/2.14.0-dev.38:
->>>>>>> 84afd30d
+  /@prisma/debug/2.14.0-dev.40:
     dependencies:
       debug: 4.3.2
       ms: 2.1.3
     dev: true
     resolution:
-<<<<<<< HEAD
-      integrity: sha512-PUppuzON/vIJndq3rjCrhOIr1+cqJvovLhWfasZMOqQoKTVsw0pW9jUs129Xnd3dAV4huUsqugs6SliNlEegFw==
-  /@prisma/engine-core/2.14.0-dev.39:
-    dependencies:
-      '@prisma/debug': 2.14.0-dev.39
-      '@prisma/engines': 2.14.0-17.af950b3705ef175e85492660c621085eb7f99557
-      '@prisma/generator-helper': 2.14.0-dev.39
-      '@prisma/get-platform': 2.14.0-dev.39
-=======
-      integrity: sha512-76tv2geD02EiyXhfyVrqJaDaecRRNeCQZm+hfYh17JQDIyhC+VHa9PslyK5YS8t+sqg1FtAr07/NiNQLfv69kA==
-  /@prisma/engine-core/2.14.0-dev.38:
-    dependencies:
-      '@prisma/debug': 2.14.0-dev.38
-      '@prisma/engines': 2.14.0-17.af950b3705ef175e85492660c621085eb7f99557
-      '@prisma/generator-helper': 2.14.0-dev.38
-      '@prisma/get-platform': 2.14.0-dev.38
->>>>>>> 84afd30d
+      integrity: sha512-WfqQEzcc0DOmLdxbCIDmgq9RJzI7AvJkYnWABGNFRwXPRKksDnLqHCadG7gRbr2GIbhuAReT6OTNVpWqSLgXWg==
+  /@prisma/engine-core/2.14.0-dev.40:
+    dependencies:
+      '@prisma/debug': 2.14.0-dev.40
+      '@prisma/engines': 2.14.0-20.81138059af8122d0991cdf95f96f09319051ee35
+      '@prisma/generator-helper': 2.14.0-dev.40
+      '@prisma/get-platform': 2.14.0-dev.40
       chalk: 4.1.0
       execa: 5.0.0
       get-stream: 6.0.0
@@ -1443,35 +1429,18 @@
       undici: 2.2.1
     dev: true
     resolution:
-<<<<<<< HEAD
-      integrity: sha512-QByKZCB0wUBexFfjZu/nU93rOoeq5hgjWbyWPxKJptNhINP+JXu5BcngMSlIQN+eJMDoZD87XJImpYIZHEzFqw==
-  /@prisma/engines-version/2.14.0-17.af950b3705ef175e85492660c621085eb7f99557:
-=======
-      integrity: sha512-EF69GjbMuF1ss8ID18qnDU2crZkmvPqz3DD3gLCZDtUeJNIxpXPeTeyNdo4U+Fl+wna4E8cZj4LNt9zy6HkODQ==
+      integrity: sha512-F4pjcM03EGEjqfk1+jZ4zQnJlQVwgKDSFW5lvQQuHrOkR+XiGONcmQrKscHowhjD9NhVNAyC9pqPmnCEDUCxaA==
   /@prisma/engines-version/2.14.0-20.81138059af8122d0991cdf95f96f09319051ee35:
->>>>>>> 84afd30d
     resolution:
       integrity: sha512-R/7grsua5no4C50aVyUSosFkASWIOFYgUMUVzdouArUdpm7tdspFhuPjpPHtsEBuHmyFPMyI8THSgp9j/dpm4A==
-  /@prisma/engines/2.14.0-17.af950b3705ef175e85492660c621085eb7f99557:
-    dev: true
-    requiresBuild: true
-    resolution:
-      integrity: sha512-T2gSUkRk4dJ3V2zctg6DLRqFiwMCx3LXRCrium7vQIGzry9WBEARFGfzx3QNk5GSZuucxwOaMIt/L1YEZ6zdog==
-<<<<<<< HEAD
-  /@prisma/fetch-engine/2.14.0-dev.39:
-    dependencies:
-      '@prisma/debug': 2.14.0-dev.39
-      '@prisma/get-platform': 2.14.0-dev.39
-=======
   /@prisma/engines/2.14.0-20.81138059af8122d0991cdf95f96f09319051ee35:
     requiresBuild: true
     resolution:
       integrity: sha512-ofoeLZPeXuEyYThBLj+uFJxgSpqo19sovy9NstTQnq/BOVLTTIT3qKYm8i7Oin6VFHVL1q4KxksK/bTF6Ekqdw==
-  /@prisma/fetch-engine/2.14.0-dev.38:
-    dependencies:
-      '@prisma/debug': 2.14.0-dev.38
-      '@prisma/get-platform': 2.14.0-dev.38
->>>>>>> 84afd30d
+  /@prisma/fetch-engine/2.14.0-dev.40:
+    dependencies:
+      '@prisma/debug': 2.14.0-dev.40
+      '@prisma/get-platform': 2.14.0-dev.40
       chalk: 4.1.0
       execa: 5.0.0
       find-cache-dir: 3.3.1
@@ -1489,55 +1458,30 @@
       tempy: 1.0.0
     dev: true
     resolution:
-<<<<<<< HEAD
-      integrity: sha512-EjtulQ1dsw8WAGDEh7m7AP377qpNHhZoSuUf45pfKVABWmEiVJl0Y5Xt5X1YhnpOUqL4HwwSqFHIsKqjUUbNNQ==
-  /@prisma/generator-helper/2.14.0-dev.39:
-    dependencies:
-      '@prisma/debug': 2.14.0-dev.39
-=======
-      integrity: sha512-NXNUGqVksVr/eT/3iv/ojokqo8HzSrgf1a4BBoyUrsExGLGm8w56A9vJh4gsQhsHq9+GYSO2h4ei6xknAW0MIw==
-  /@prisma/generator-helper/2.14.0-dev.38:
-    dependencies:
-      '@prisma/debug': 2.14.0-dev.38
->>>>>>> 84afd30d
+      integrity: sha512-mLNDykKqymvhfzzrgVIMwlyShdwi/U8s33rmmPnaeq0LIb2I9UQhmNGJOtRfCa5ZcVbnvFBYFXjyeMc0WAJjjg==
+  /@prisma/generator-helper/2.14.0-dev.40:
+    dependencies:
+      '@prisma/debug': 2.14.0-dev.40
       '@types/cross-spawn': 6.0.2
       chalk: 4.1.0
       cross-spawn: 7.0.3
     dev: true
     resolution:
-<<<<<<< HEAD
-      integrity: sha512-S9flOWAhyTLBN9wwNgutytiJ2mO10RMB/MPeSDYLE1mussFC5k7YAp7ep0It9CFM87tFu//K+Ve35NiQp7zseQ==
-  /@prisma/get-platform/2.14.0-dev.39:
-    dependencies:
-      '@prisma/debug': 2.14.0-dev.39
-    dev: true
-    resolution:
-      integrity: sha512-hrIvW3V2GIb0/RVNveIbQLNK5Fr0XB4B93KgdmZQO+Rm5VxU2gJnygY2cEUZICdPACBpcT6BpQ6U/bWxVdcTBg==
-  /@prisma/sdk/2.14.0-dev.39:
-    dependencies:
-      '@prisma/debug': 2.14.0-dev.39
-      '@prisma/engine-core': 2.14.0-dev.39
-      '@prisma/engines': 2.14.0-17.af950b3705ef175e85492660c621085eb7f99557
-      '@prisma/fetch-engine': 2.14.0-dev.39
-      '@prisma/generator-helper': 2.14.0-dev.39
-      '@prisma/get-platform': 2.14.0-dev.39
-=======
-      integrity: sha512-7+k12xTtwUxVhzUnnbeE7UajHm9qTvVkVLw3HBtOjSlkDwi8njv0Cos59sydeza9FDpGsNFNx6GAaX7xjGcAdQ==
-  /@prisma/get-platform/2.14.0-dev.38:
-    dependencies:
-      '@prisma/debug': 2.14.0-dev.38
-    dev: true
-    resolution:
-      integrity: sha512-MUm1peQaXZgr0EjmYI7tw5nYzhDhchKFbSOyCt7EOVZeidesCRtXt2jLIWkoZwdTUz6LUzlByC5+vejoZjgd8A==
-  /@prisma/sdk/2.14.0-dev.38:
-    dependencies:
-      '@prisma/debug': 2.14.0-dev.38
-      '@prisma/engine-core': 2.14.0-dev.38
-      '@prisma/engines': 2.14.0-17.af950b3705ef175e85492660c621085eb7f99557
-      '@prisma/fetch-engine': 2.14.0-dev.38
-      '@prisma/generator-helper': 2.14.0-dev.38
-      '@prisma/get-platform': 2.14.0-dev.38
->>>>>>> 84afd30d
+      integrity: sha512-muq5hJXu3l2/+zPtcgf/fat3rjpV01pDK7a4spk9FVIXXM1wWlWN9eF1YYp5I5O8Y8ip2yMkxEjRcX2r7kNhXQ==
+  /@prisma/get-platform/2.14.0-dev.40:
+    dependencies:
+      '@prisma/debug': 2.14.0-dev.40
+    dev: true
+    resolution:
+      integrity: sha512-IG8RmwnUSlfpawp32DbQfMxgGfA9UqgJo7yIWNlw5ITU/tL9JcV0ishBi5AQqGdklZU8D3ym4u/6b3RjQI0GMg==
+  /@prisma/sdk/2.14.0-dev.40:
+    dependencies:
+      '@prisma/debug': 2.14.0-dev.40
+      '@prisma/engine-core': 2.14.0-dev.40
+      '@prisma/engines': 2.14.0-20.81138059af8122d0991cdf95f96f09319051ee35
+      '@prisma/fetch-engine': 2.14.0-dev.40
+      '@prisma/generator-helper': 2.14.0-dev.40
+      '@prisma/get-platform': 2.14.0-dev.40
       '@timsuchanek/copy': 1.4.5
       archiver: 4.0.2
       arg: 5.0.0
@@ -1569,17 +1513,10 @@
       url-parse: 1.4.7
     dev: true
     resolution:
-<<<<<<< HEAD
-      integrity: sha512-tk0mKKkMDm8fUd2v5GfjOJ1jqVztnxuGVKtiEidfX9g0iNTEFjG+ud6d9M31yROsJK7SGntcx6vN0wD1dFdSZw==
-  /@prisma/studio-pcw/0.331.0_@prisma+sdk@2.14.0-dev.39:
-    dependencies:
-      '@prisma/sdk': 2.14.0-dev.39
-=======
-      integrity: sha512-sQU5FSl9Tx9CQjJ7Tdg1q79oUsBofy2JE+GV+66/yv9TR4ZvQWJeEVo6prPwgLRh9Y/pwUhttdhqPhvZ1xdoKw==
-  /@prisma/studio-pcw/0.331.0_@prisma+sdk@2.14.0-dev.38:
-    dependencies:
-      '@prisma/sdk': 2.14.0-dev.38
->>>>>>> 84afd30d
+      integrity: sha512-kgC/1ylmi/xYYHtW3YDel8fLcu6AlH7G3KJGhF6xvAxAIVw8pSFJsOYo2wlohXHKQtVGXQ1aOXC0rxTXEAUMPQ==
+  /@prisma/studio-pcw/0.331.0_@prisma+sdk@2.14.0-dev.40:
+    dependencies:
+      '@prisma/sdk': 2.14.0-dev.40
       '@prisma/studio-types': 0.331.0
       rimraf: 3.0.2
     dev: true
@@ -1589,15 +1526,9 @@
       integrity: sha512-5xl0ECzF5g2o/AHobNwPrrjpxkV2KwEmP2q1Rkr58M6M7R+NEOOc6smADSgkoLj7HLTsPlMrN/3y7ic11EVhgA==
   /@prisma/studio-server/0.331.0:
     dependencies:
-<<<<<<< HEAD
-      '@prisma/sdk': 2.14.0-dev.39
+      '@prisma/sdk': 2.14.0-dev.40
       '@prisma/studio': 0.331.0
-      '@prisma/studio-pcw': 0.331.0_@prisma+sdk@2.14.0-dev.39
-=======
-      '@prisma/sdk': 2.14.0-dev.38
-      '@prisma/studio': 0.331.0
-      '@prisma/studio-pcw': 0.331.0_@prisma+sdk@2.14.0-dev.38
->>>>>>> 84afd30d
+      '@prisma/studio-pcw': 0.331.0_@prisma+sdk@2.14.0-dev.40
       '@prisma/studio-types': 0.331.0
       '@sentry/node': 5.15.5
       checkpoint-client: 1.1.18
