--- conflicted
+++ resolved
@@ -46,12 +46,6 @@
     "prepare": "cp scripts/backup-index.js index.js && cp scripts/backup-index.d.ts index.d.ts && node scripts/download.js || echo \"\"",
     "prepublishOnly": "pnpm run build"
   },
-<<<<<<< HEAD
-  "prisma": {
-    "version": "dfeb0875e102bf83bf9f130b5e20d8e6963f5a51"
-  },
-=======
->>>>>>> f4f8482a
   "files": [
     "runtime",
     "scripts",
