--- conflicted
+++ resolved
@@ -99,12 +99,8 @@
     "lint-staged": "11.1.2",
     "make-dir": "3.1.0",
     "mariadb": "2.5.4",
-<<<<<<< HEAD
-    "mssql": "7.2.0",
+    "mssql": "7.2.1",
     "node-fetch": "2.6.1",
-=======
-    "mssql": "7.2.1",
->>>>>>> 257249cd
     "pg": "8.7.1",
     "pkg-up": "3.1.0",
     "pluralize": "8.0.0",
