--- conflicted
+++ resolved
@@ -923,14 +923,10 @@
     private readonly _errorFormat: ErrorFormat,
     private _isList = false
   ) {
-<<<<<<< HEAD
     // Timestamps for performance checks
     this._collectTimestamps = new CollectTimestamps("PhotonClient")
     // @ts-ignore
-    if (typeof window === 'undefined' && process.env.NODE_ENV !== 'production') {
-=======
     if (process.env.NODE_ENV !== 'production' && this._errorFormat !== 'minimal') {
->>>>>>> 1426e867
       const error = new Error()
       if (error && error.stack) {
         const stack = error.stack
@@ -972,11 +968,7 @@
         isField: true,
         renderPromise: true,
         projection: Projection.select,
-<<<<<<< HEAD
-      })}>(this._dmmf, this._fetcher, this._queryType, this._rootField, this._clientMethod, newArgs, path, this._isList, this._collectTimestamps) as any
-=======
-      })}>(this._dmmf, this._fetcher, this._queryType, this._rootField, this._clientMethod, newArgs, path, this._errorFormat, this._isList) as any
->>>>>>> 1426e867
+      })}>(this._dmmf, this._fetcher, this._queryType, this._rootField, this._clientMethod, newArgs, path, this._errorFormat, this._isList, this._collectTimestamps) as any
 }`
     })
     .join('\n'),
@@ -994,13 +986,9 @@
     })
     this._collectTimestamps.record("Post-makeDocument")
     try {
-<<<<<<< HEAD
       this._collectTimestamps.record("Pre-document.validate")
-      document.validate(this._args, false, this._clientMethod)
+      document.validate(this._args, false, this._clientMethod, this._errorFormat)
       this._collectTimestamps.record("Post-document.validate")
-=======
-      document.validate(this._args, false, this._clientMethod, this._errorFormat)
->>>>>>> 1426e867
     } catch (e) {
       const x: any = e
       if (this._errorFormat !== 'minimal' && x.render) {
