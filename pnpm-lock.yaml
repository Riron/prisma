--- conflicted
+++ resolved
@@ -1834,31 +1834,15 @@
     engines: {node: '>=8.0.0'}
     dev: true
 
-<<<<<<< HEAD
   /@prisma/debug/3.1.1:
     resolution: {integrity: sha512-KCpckIAxYnf3wJ6wa2HkdwK7JZdgwr00T5QulC6dHbhn0a8QCSb/yTo74m2zuiyi/5NYo5LslZVPFeQJvKU7cQ==}
-=======
-  /@prisma/debug/2.30.3:
-    resolution: {integrity: sha512-hMsCl6ZA718vgKuTRd1+qeetzGSVkZEIEUTfeT5rPtklgqDytQ01nRNN74gLeoSI64tyGg/pvSX1wgAioMuyiQ==}
     dependencies:
       '@types/debug': 4.1.7
       debug: 4.3.2
       ms: 2.1.3
     transitivePeerDependencies:
       - supports-color
-    dev: true
-
-  /@prisma/debug/3.0.1:
-    resolution: {integrity: sha512-jygNyhua6weT/pMmoTBHIcSV/eC6WZpyHZwlGtRqP+PCcQgSUvfxY4b1Il7itsd8rCLI/D6JuvBm5UsNdo5dXw==}
->>>>>>> 853583e5
-    dependencies:
-      '@types/debug': 4.1.7
-      debug: 4.3.2
-      ms: 2.1.3
-    transitivePeerDependencies:
-      - supports-color
-
-<<<<<<< HEAD
+
   /@prisma/engines-version/3.2.0-34.afdab2f10860244038c4e32458134112852d4dad:
     resolution: {integrity: sha512-zYzFOmFvk5YzShqm6DuK7ULtjbJQpebAeD3gcpPfPjx6Uf9pug3bxeswp8/3sk2KKVUeKPUQg5p3TZLskyBNjA==}
 
@@ -1871,54 +1855,6 @@
     dependencies:
       '@prisma/debug': 3.1.1
       '@prisma/get-platform': 3.2.0-34.afdab2f10860244038c4e32458134112852d4dad
-=======
-  /@prisma/debug/3.1.0-dev.7:
-    resolution: {integrity: sha512-uJbyI/fd83XMgG140Htb8DUjPBn7XR+mrCq3FLQjsp7gBG0zpZ4YmO5d8U6p1fmPjn1Tx40z6Gctsed/Znvk6A==}
-    dependencies:
-      '@types/debug': 4.1.7
-      debug: 4.3.2
-      ms: 2.1.3
-    transitivePeerDependencies:
-      - supports-color
-    dev: true
-
-  /@prisma/engine-core/3.1.0-dev.7:
-    resolution: {integrity: sha512-F5ax47XoinIRwRYChWI4KlbbocfcWaEcoJcFh7hMxCrwKcE2EvLLzjPMBXo1bmDnTCotXwh4ZaHoEmJSrKWKUw==}
-    dependencies:
-      '@prisma/debug': 3.1.0-dev.7
-      '@prisma/engines': 2.31.0-32.2452cc6313d52b8b9a96999ac0e974d0aedf88db
-      '@prisma/generator-helper': 3.1.0-dev.7
-      '@prisma/get-platform': 2.31.0-32.2452cc6313d52b8b9a96999ac0e974d0aedf88db
-      chalk: 4.1.2
-      execa: 5.1.1
-      get-stream: 6.0.1
-      indent-string: 4.0.0
-      new-github-issue-url: 0.2.1
-      p-retry: 4.6.1
-      terminal-link: 2.1.1
-      undici: 3.3.6
-    transitivePeerDependencies:
-      - supports-color
-    dev: true
-
-  /@prisma/engines-version/3.1.0-2.eb8eb4c97238c32c9e71756e76d59ed5e502185a:
-    resolution: {integrity: sha512-AxWb6eibldtJku6VHcXSiP4RLadWVh6sENOYskZOGH7mPYmfUr4w5TS0SsOgxDnpVpXFLQv5cpnrDKaMd1WKYQ==}
-
-  /@prisma/engines/2.31.0-32.2452cc6313d52b8b9a96999ac0e974d0aedf88db:
-    resolution: {integrity: sha512-Q9CwN6e5E5Abso7J3A1fHbcF4NXGRINyMnf7WQ07fXaebxTTARY5BNUzy2Mo5uH82eRVO5v7ImNuR044KTjLJg==}
-    requiresBuild: true
-    dev: true
-
-  /@prisma/engines/3.1.0-2.eb8eb4c97238c32c9e71756e76d59ed5e502185a:
-    resolution: {integrity: sha512-AWSXrvk0BJshthIkfCSb1w0i3u1s8ZwRZu2EMG/EX+S73LPnzeOklS0RvpkcqLw7DPLu21+0YPIMz110Kwe2tg==}
-    requiresBuild: true
-
-  /@prisma/fetch-engine/2.31.0-32.2452cc6313d52b8b9a96999ac0e974d0aedf88db:
-    resolution: {integrity: sha512-MVlloe2gnnG8YpB9utDos0qnnHw05ud24OOu6jtXFcYIBJR4rd+7pmRTY5TgD76RnbWH4rNzD5NL1xAiXMTZKA==}
-    dependencies:
-      '@prisma/debug': 2.30.3
-      '@prisma/get-platform': 2.31.0-32.2452cc6313d52b8b9a96999ac0e974d0aedf88db
->>>>>>> 853583e5
       chalk: 4.1.2
       execa: 5.1.1
       find-cache-dir: 3.3.2
@@ -1940,49 +1876,10 @@
   /@prisma/get-platform/3.2.0-34.afdab2f10860244038c4e32458134112852d4dad:
     resolution: {integrity: sha512-Vnr6BBi6DO5gll3mbqMohyqc6KtoHmlup07jExDjPqwoIIdJ5M56+UXHsoI7WjV6q+pgOiCrhM+Zz7ieutC9Dg==}
     dependencies:
-<<<<<<< HEAD
       '@prisma/debug': 3.1.1
-=======
-      '@prisma/debug': 3.0.1
-      '@prisma/get-platform': 3.1.0-2.eb8eb4c97238c32c9e71756e76d59ed5e502185a
-      chalk: 4.1.2
-      execa: 5.1.1
-      find-cache-dir: 3.3.2
-      hasha: 5.2.2
-      http-proxy-agent: 4.0.1
-      https-proxy-agent: 5.0.0
-      make-dir: 3.1.0
-      node-fetch: 2.6.2
-      p-filter: 2.1.0
-      p-map: 4.0.0
-      p-retry: 4.6.1
-      progress: 2.0.3
-      rimraf: 3.0.2
-      temp-dir: 2.0.0
-      tempy: 1.0.1
     transitivePeerDependencies:
       - supports-color
 
-  /@prisma/generator-helper/3.1.0-dev.7:
-    resolution: {integrity: sha512-S0lx/zZFta35Dlfa8616RPFUMXi03UEA2/ya4GyBOm8YRe8oTB3LpzC1pE4CEGhbGSKTqJXNytVDGRSYmLEDsQ==}
-    dependencies:
-      '@prisma/debug': 3.1.0-dev.7
-      '@types/cross-spawn': 6.0.2
-      chalk: 4.1.2
-      cross-spawn: 7.0.3
-    transitivePeerDependencies:
-      - supports-color
-    dev: true
-
-  /@prisma/get-platform/2.31.0-32.2452cc6313d52b8b9a96999ac0e974d0aedf88db:
-    resolution: {integrity: sha512-c3RYEv/l+n/i7wU/Ua2P3ZXWiKKKAmoZ832VHDe8eX5I8IlhTG+/8pwnGW/b3O/XDXMcYnSGMZqKszToqSYp5g==}
-    dependencies:
-      '@prisma/debug': 2.30.3
->>>>>>> 853583e5
-    transitivePeerDependencies:
-      - supports-color
-
-<<<<<<< HEAD
   /@prisma/studio-common/0.435.0:
     resolution: {integrity: sha512-q5/HZi0n1LZda6ivhZNv9lq2T4Vr9DDVoUncBkrt2PV5YPPOae+gvzotj1fA48jctzPNf2on44jEnWyxlAKPiA==}
     engines: {node: '>= 12'}
@@ -1993,69 +1890,11 @@
   /@prisma/studio-pcw/0.435.0:
     resolution: {integrity: sha512-/TJt1oVk8JZpnd8IV49dzpf2iVyRrSertFJCY56Yd9oNg/ZBlLvkY6O+Ekz93F1UMdQwNYeXgDS0QNACsrMkOQ==}
     engines: {node: '>= 12'}
-=======
-  /@prisma/get-platform/3.1.0-2.eb8eb4c97238c32c9e71756e76d59ed5e502185a:
-    resolution: {integrity: sha512-u2/HN8hzxdKCITpYC4P2y8NSJ/jO738GON7C7AlHFPgCOnDG6Xrx8QUiO6xaQ705GFKdymqB8LVjowf9SHkhGw==}
-    dependencies:
-      '@prisma/debug': 3.0.1
-    transitivePeerDependencies:
-      - supports-color
-
-  /@prisma/sdk/3.1.0-dev.7:
-    resolution: {integrity: sha512-yDxR9XT9ljbAjCLKoePlvcDlgR08/kO1l3sJpD19/6ORY4uJ/RnjTxOwr7nDq/uaxCscpFAzQSvQpo+Ksapu/A==}
-    dependencies:
-      '@prisma/debug': 3.1.0-dev.7
-      '@prisma/engine-core': 3.1.0-dev.7
-      '@prisma/engines': 2.31.0-32.2452cc6313d52b8b9a96999ac0e974d0aedf88db
-      '@prisma/fetch-engine': 2.31.0-32.2452cc6313d52b8b9a96999ac0e974d0aedf88db
-      '@prisma/generator-helper': 3.1.0-dev.7
-      '@prisma/get-platform': 2.31.0-32.2452cc6313d52b8b9a96999ac0e974d0aedf88db
-      '@timsuchanek/copy': 1.4.5
-      archiver: 4.0.2
-      arg: 5.0.1
-      chalk: 4.1.2
-      checkpoint-client: 1.1.20
-      cli-truncate: 2.1.0
-      dotenv: 10.0.0
-      execa: 5.1.1
-      find-up: 5.0.0
-      global-dirs: 3.0.0
-      globby: 11.0.4
-      has-yarn: 2.1.0
-      is-ci: 3.0.0
-      make-dir: 3.1.0
-      node-fetch: 2.6.1
-      p-map: 4.0.0
-      read-pkg-up: 7.0.1
-      resolve: 1.20.0
-      rimraf: 3.0.2
-      shell-quote: 1.7.2
-      string-width: 4.2.2
-      strip-ansi: 6.0.0
-      strip-indent: 3.0.0
-      tar: 6.1.11
-      temp-dir: 2.0.0
-      temp-write: 4.0.0
-      tempy: 1.0.1
-      terminal-link: 2.1.1
-      tmp: 0.2.1
-    transitivePeerDependencies:
-      - supports-color
-    dev: true
-
-  /@prisma/studio-pcw/0.423.0_@prisma+sdk@3.1.0-dev.7:
-    resolution: {integrity: sha512-emrBVhCNsfPqI4gkQqKgfvXEyGGTYBUhZiEAM6UXfwLsWxUryKfXVvW2BDTI+wMQvw7/z2o8ZF4ZtEHp1AUr/w==}
->>>>>>> 853583e5
     peerDependencies:
       '@prisma/client': '*'
       '@prisma/sdk': '*'
     dependencies:
-<<<<<<< HEAD
       debug: 4.3.2
-=======
-      '@prisma/sdk': 3.1.0-dev.7
-      debug: 4.3.1
->>>>>>> 853583e5
       lodash: 4.17.21
     transitivePeerDependencies:
       - supports-color
@@ -2067,16 +1906,9 @@
     peerDependencies:
       '@prisma/sdk': '*'
     dependencies:
-<<<<<<< HEAD
       '@prisma/studio': 0.435.0
       '@prisma/studio-common': 0.435.0
       '@prisma/studio-pcw': 0.435.0
-=======
-      '@prisma/sdk': 3.1.0-dev.7
-      '@prisma/studio-pcw': 0.423.0_@prisma+sdk@3.1.0-dev.7
-      '@prisma/studio-transports': 0.423.0
-      '@sentry/node': 6.2.5
->>>>>>> 853583e5
       checkpoint-client: 1.1.20
       cors: 2.8.5
       debug: 4.3.2
