--- conflicted
+++ resolved
@@ -1,7 +1,4 @@
 lockfileVersion: 5.3
-
-overrides:
-  '@prisma/sdk': 2.29.0
 
 importers:
 
@@ -90,7 +87,7 @@
       '@prisma/generator-helper': workspace:*
       '@prisma/get-platform': 2.30.0-6.6a90cd8ab569d4e90b1df610be610094bafc1fdf
       '@prisma/migrate': workspace:*
-      '@prisma/sdk': 2.29.0
+      '@prisma/sdk': workspace:*
       '@prisma/studio-server': 0.419.0
       '@timsuchanek/copy': 1.4.5
       '@types/jest': 27.0.0
@@ -141,7 +138,7 @@
       '@prisma/generator-helper': link:../generator-helper
       '@prisma/get-platform': 2.30.0-6.6a90cd8ab569d4e90b1df610be610094bafc1fdf
       '@prisma/migrate': link:../migrate
-      '@prisma/sdk': 2.29.0
+      '@prisma/sdk': link:../sdk
       '@prisma/studio-server': 0.419.0
       '@timsuchanek/copy': 1.4.5
       '@types/jest': 27.0.0
@@ -194,7 +191,7 @@
       '@prisma/generator-helper': workspace:*
       '@prisma/get-platform': 2.30.0-6.6a90cd8ab569d4e90b1df610be610094bafc1fdf
       '@prisma/migrate': workspace:*
-      '@prisma/sdk': 2.29.0
+      '@prisma/sdk': workspace:*
       '@timsuchanek/copy': 1.4.5
       '@types/debug': 4.1.7
       '@types/jest': 27.0.0
@@ -256,7 +253,7 @@
       '@prisma/generator-helper': link:../generator-helper
       '@prisma/get-platform': 2.30.0-6.6a90cd8ab569d4e90b1df610be610094bafc1fdf
       '@prisma/migrate': link:../migrate
-      '@prisma/sdk': 2.29.0
+      '@prisma/sdk': link:../sdk
       '@timsuchanek/copy': 1.4.5
       '@types/debug': 4.1.7
       '@types/jest': 27.0.0
@@ -337,10 +334,6 @@
       debug: 4.3.2
       ms: 2.1.3
     devDependencies:
-<<<<<<< HEAD
-=======
-      '@types/debug': 4.1.7
->>>>>>> 9cea796e
       '@types/jest': 27.0.0
       '@types/node': 12.20.19
       '@typescript-eslint/eslint-plugin': 4.29.1_d4376362794b743c19f4cba25c7fc6f5
@@ -475,7 +468,7 @@
       '@prisma/client': workspace:*
       '@prisma/get-platform': 2.30.0-6.6a90cd8ab569d4e90b1df610be610094bafc1fdf
       '@prisma/migrate': workspace:*
-      '@prisma/sdk': 2.29.0
+      '@prisma/sdk': workspace:*
       '@sindresorhus/slugify': 1.1.2
       '@types/jest': 27.0.0
       '@types/mssql': 6.0.8
@@ -516,7 +509,7 @@
       '@prisma/client': link:../client
       '@prisma/get-platform': 2.30.0-6.6a90cd8ab569d4e90b1df610be610094bafc1fdf
       '@prisma/migrate': link:../migrate
-      '@prisma/sdk': 2.29.0
+      '@prisma/sdk': link:../sdk
       '@sindresorhus/slugify': 1.1.2
       '@types/jest': 27.0.0
       '@types/mssql': 6.0.8
@@ -559,13 +552,8 @@
       '@prisma/debug': workspace:*
       '@prisma/engines-version': 2.30.0-6.6a90cd8ab569d4e90b1df610be610094bafc1fdf
       '@prisma/generator-helper': workspace:*
-<<<<<<< HEAD
-      '@prisma/get-platform': 2.29.0-34.1be4cd60b89afa04b192acb1ef47758a39810f3a
-      '@prisma/sdk': 2.29.0
-=======
       '@prisma/get-platform': 2.30.0-6.6a90cd8ab569d4e90b1df610be610094bafc1fdf
       '@prisma/sdk': workspace:*
->>>>>>> 9cea796e
       '@sindresorhus/slugify': 1.1.2
       '@types/jest': 27.0.0
       '@types/node': 12.20.19
@@ -627,15 +615,9 @@
     devDependencies:
       '@prisma/engines-version': 2.30.0-6.6a90cd8ab569d4e90b1df610be610094bafc1fdf
       '@prisma/generator-helper': link:../generator-helper
-<<<<<<< HEAD
-      '@prisma/sdk': 2.29.0
-      '@types/jest': 26.0.24
-      '@types/node': 12.20.18
-=======
       '@prisma/sdk': link:../sdk
       '@types/jest': 27.0.0
       '@types/node': 12.20.19
->>>>>>> 9cea796e
       '@types/pg': 8.6.1
       '@types/prompts': 2.0.14
       '@types/sqlite3': 3.1.7
@@ -1615,7 +1597,7 @@
     dependencies:
       '@types/istanbul-lib-coverage': 2.0.3
       '@types/istanbul-reports': 3.0.1
-      '@types/node': 14.17.7
+      '@types/node': 14.17.9
       '@types/yargs': 15.0.14
       chalk: 4.1.2
     dev: true
@@ -1676,13 +1658,8 @@
     transitivePeerDependencies:
       - supports-color
 
-<<<<<<< HEAD
-  /@prisma/debug/2.29.0:
-    resolution: {integrity: sha512-ZqhbExZXBVzDChStfGaLo6jaJqFc4EGuE8d6GBhUJkVVyg2C89cT2kD57TSbpuk17K3D7AeUVv6XilG+79buqA==}
-=======
-  /@prisma/debug/2.30.0-dev.11:
-    resolution: {integrity: sha512-ko0/3XP1+yaPVlF79GUSV3kw7DhUSM0wHJ/7u3HadxWTKZyaox5FqzOdsRki8YFrBHRnqnyC8rS+i60z0hoIIw==}
->>>>>>> 9cea796e
+  /@prisma/debug/2.30.0-dev.12:
+    resolution: {integrity: sha512-eP7w/lTWFDWI5J9GzoXP2IxhiJN2y/sluZGtOhjztjyoadgJC6UDc2VJR7yDxnZKWFI6nvZd+3Pg1UtYu0gEmQ==}
     dependencies:
       debug: 4.3.2
       ms: 2.1.3
@@ -1690,23 +1667,13 @@
       - supports-color
     dev: true
 
-<<<<<<< HEAD
-  /@prisma/engine-core/2.29.0:
-    resolution: {integrity: sha512-w3x7xNLGJncG6lFO69gpk/bbikgxlWn9Jhkqi0zGWZua2HnGzacfmbbTFpQ7iSnn6Vl+Dtnv3HVgNINBd12Fig==}
-    dependencies:
-      '@prisma/debug': 2.29.0
-      '@prisma/engines': 2.29.0-34.1be4cd60b89afa04b192acb1ef47758a39810f3a
-      '@prisma/generator-helper': 2.29.0
-      '@prisma/get-platform': 2.29.0-34.1be4cd60b89afa04b192acb1ef47758a39810f3a
-=======
-  /@prisma/engine-core/2.30.0-dev.11:
-    resolution: {integrity: sha512-nmFQQNk77HhSITXqaWVNuEFW3M/j7hQoOkuAgrcAZ2R758p6/6NTfsjadHCn5Si3Q1UQ+a03Acp8cho8XabxPA==}
-    dependencies:
-      '@prisma/debug': 2.30.0-dev.11
-      '@prisma/engines': 2.30.0-5.4e1b0899828f8247ed3c4b8e27cb6096ddba3408
-      '@prisma/generator-helper': 2.30.0-dev.11
-      '@prisma/get-platform': 2.30.0-5.4e1b0899828f8247ed3c4b8e27cb6096ddba3408
->>>>>>> 9cea796e
+  /@prisma/engine-core/2.30.0-dev.12:
+    resolution: {integrity: sha512-+vhhRJ/lmYGokInKmp+YCdfa8t+swpMpDPGhg0ffCOa+F9hqnvTsiW2F2QCsOzjWW07kOv3mt/lyfkshaQLADQ==}
+    dependencies:
+      '@prisma/debug': 2.30.0-dev.12
+      '@prisma/engines': 2.30.0-6.6a90cd8ab569d4e90b1df610be610094bafc1fdf
+      '@prisma/generator-helper': 2.30.0-dev.12
+      '@prisma/get-platform': 2.30.0-6.6a90cd8ab569d4e90b1df610be610094bafc1fdf
       chalk: 4.1.2
       execa: 5.1.1
       get-stream: 6.0.1
@@ -1722,50 +1689,12 @@
   /@prisma/engines-version/2.30.0-6.6a90cd8ab569d4e90b1df610be610094bafc1fdf:
     resolution: {integrity: sha512-z/V2iMmNxwYdUAl6XR0mtDz/48UBiuqO1N9HOQ8HLwCFKegL8v8z/q2k3Iq73vMT0ZhMpIO76hahy3z/CALTJA==}
 
-<<<<<<< HEAD
-  /@prisma/engines/2.29.0-34.1be4cd60b89afa04b192acb1ef47758a39810f3a:
-    resolution: {integrity: sha512-cgEoGK3dmKZkMp/sRbL8TsuVS50rHXYBHk2NY18DPUGr5//4ICno46EjzlayqAFVak8J6RtWZEs+8tE8j8frAQ==}
-    requiresBuild: true
-
-  /@prisma/fetch-engine/2.29.0-34.1be4cd60b89afa04b192acb1ef47758a39810f3a:
-    resolution: {integrity: sha512-HsTHffo2xg0rZchdqWJHDvl7JaOi2U1rDockKYAYPf3grGZ14AnJ/ZVP292xMm0IiGLkb5YE3qkI5SKoGEUqMw==}
-=======
-  /@prisma/engines/2.30.0-5.4e1b0899828f8247ed3c4b8e27cb6096ddba3408:
-    resolution: {integrity: sha512-vKT0r8KL/YNwIW12znSWULueLW/azGdzorgNJqN5QtH4JGPYAjyUDmRErq01swO+C3iNOIqXMatBNtW4SD9E1Q==}
-    requiresBuild: true
-    dev: true
-
   /@prisma/engines/2.30.0-6.6a90cd8ab569d4e90b1df610be610094bafc1fdf:
     resolution: {integrity: sha512-0IGdeW06xHGE7+9At5SIo9NhvFo4q78X5dgjlMVd7Bw68ngOUWGmNTgSPt93kPkPwTkZwLGL+EGVVd9i7ToLTg==}
     requiresBuild: true
 
-  /@prisma/fetch-engine/2.30.0-5.4e1b0899828f8247ed3c4b8e27cb6096ddba3408:
-    resolution: {integrity: sha512-/AmBKBhTLfhr+Ym8IaDW0UqhnrLWDNLfYpV4Od4UvXp/D9/GEZgGp67D0cUvqy+u7jaYo+hK5z6nnRe3mab/WQ==}
-    dependencies:
-      '@prisma/debug': 2.28.0
-      '@prisma/get-platform': 2.30.0-5.4e1b0899828f8247ed3c4b8e27cb6096ddba3408
-      chalk: 4.1.2
-      execa: 5.1.1
-      find-cache-dir: 3.3.1
-      hasha: 5.2.2
-      http-proxy-agent: 4.0.1
-      https-proxy-agent: 5.0.0
-      make-dir: 3.1.0
-      node-fetch: 2.6.1
-      p-filter: 2.1.0
-      p-map: 4.0.0
-      p-retry: 4.6.1
-      progress: 2.0.3
-      rimraf: 3.0.2
-      temp-dir: 2.0.0
-      tempy: 1.0.1
-    transitivePeerDependencies:
-      - supports-color
-    dev: true
-
   /@prisma/fetch-engine/2.30.0-6.6a90cd8ab569d4e90b1df610be610094bafc1fdf:
     resolution: {integrity: sha512-rS6CG8xR+E+JXgsZhRM5YGnuM/9/GqfliqDLl/p0Nq7oDIW/3kJSUIHjLW610hKCt0F0ekhldJFNZlI9i9x32Q==}
->>>>>>> 9cea796e
     dependencies:
       '@prisma/debug': 2.28.0
       '@prisma/get-platform': 2.30.0-6.6a90cd8ab569d4e90b1df610be610094bafc1fdf
@@ -1787,17 +1716,10 @@
     transitivePeerDependencies:
       - supports-color
 
-<<<<<<< HEAD
-  /@prisma/generator-helper/2.29.0:
-    resolution: {integrity: sha512-1pG55jGXEB/DBpZ1LA6Ueo+Z0AMwD9tDLCe0+SCRUNkL5UpuRaiRdKx+0PctELmPtEXtNKz9hpF2eAst718MDQ==}
-    dependencies:
-      '@prisma/debug': 2.29.0
-=======
-  /@prisma/generator-helper/2.30.0-dev.11:
-    resolution: {integrity: sha512-fU2cs2U2KEfHuo1zNI+wXVlmF2qG7q+OlXzrJ0/tavHxk+fMChSTHWHMSl9KKBr9BilC61jG+2Rm889kgit4qw==}
-    dependencies:
-      '@prisma/debug': 2.30.0-dev.11
->>>>>>> 9cea796e
+  /@prisma/generator-helper/2.30.0-dev.12:
+    resolution: {integrity: sha512-k4c6q4VN3F/ylzn8SH5UZUs/OOd4amlJs1/hGkJGQOsKFr70WOWI6anesbNlUUWgQG5CEZu1//A453zsjv8AMA==}
+    dependencies:
+      '@prisma/debug': 2.30.0-dev.12
       '@types/cross-spawn': 6.0.2
       chalk: 4.1.2
       cross-spawn: 7.0.3
@@ -1805,47 +1727,22 @@
       - supports-color
     dev: true
 
-<<<<<<< HEAD
-  /@prisma/get-platform/2.29.0-34.1be4cd60b89afa04b192acb1ef47758a39810f3a:
-    resolution: {integrity: sha512-eEuXFcELlo8bAszQOz3YOyVpoKMjD/RSml29P51WFaDaHZaudfqV6OkSpMV2Qchcyg6neI1mvT+0acutBpNXTw==}
-=======
-  /@prisma/get-platform/2.30.0-5.4e1b0899828f8247ed3c4b8e27cb6096ddba3408:
-    resolution: {integrity: sha512-++Gz9XSJtFkHKDnJ6Oq9r/gHL5oysHUN3Kuk+5XO3JIyEgWzPIBxBEigUB1bHgq9hl1BtbscCO+Rc8T2cUWSSA==}
+  /@prisma/get-platform/2.30.0-6.6a90cd8ab569d4e90b1df610be610094bafc1fdf:
+    resolution: {integrity: sha512-mQd1vfQ77tAG7veIqX56A1gwcK8GWpQiE88qavRjLGpXDqTUm6ZfxeuCWzemoeiS4xCk7qyIHwpku/TRME0F+A==}
     dependencies:
       '@prisma/debug': 2.28.0
     transitivePeerDependencies:
       - supports-color
-    dev: true
-
-  /@prisma/get-platform/2.30.0-6.6a90cd8ab569d4e90b1df610be610094bafc1fdf:
-    resolution: {integrity: sha512-mQd1vfQ77tAG7veIqX56A1gwcK8GWpQiE88qavRjLGpXDqTUm6ZfxeuCWzemoeiS4xCk7qyIHwpku/TRME0F+A==}
->>>>>>> 9cea796e
-    dependencies:
-      '@prisma/debug': 2.28.0
-    transitivePeerDependencies:
-      - supports-color
-
-<<<<<<< HEAD
-  /@prisma/sdk/2.29.0:
-    resolution: {integrity: sha512-b0iwLC4cyTrg6aXEOermRH4p0tmOaOogcXTnNcFT4b4hyFEZkpdO5u0Kjy2i82rj/ffd7mGartr/1H5uuBLUrg==}
-    dependencies:
-      '@prisma/debug': 2.29.0
-      '@prisma/engine-core': 2.29.0
-      '@prisma/engines': 2.29.0-34.1be4cd60b89afa04b192acb1ef47758a39810f3a
-      '@prisma/fetch-engine': 2.29.0-34.1be4cd60b89afa04b192acb1ef47758a39810f3a
-      '@prisma/generator-helper': 2.29.0
-      '@prisma/get-platform': 2.29.0-34.1be4cd60b89afa04b192acb1ef47758a39810f3a
-=======
-  /@prisma/sdk/2.30.0-dev.11:
-    resolution: {integrity: sha512-R4LvSM+g7q03ANbXrB8YhB9flUUXfHXeJ4GsVta/XZ9zRym/Vy4Jg9B6nGeYRfh/mbemCaR99XTspD02EnmIrw==}
-    dependencies:
-      '@prisma/debug': 2.30.0-dev.11
-      '@prisma/engine-core': 2.30.0-dev.11
-      '@prisma/engines': 2.30.0-5.4e1b0899828f8247ed3c4b8e27cb6096ddba3408
-      '@prisma/fetch-engine': 2.30.0-5.4e1b0899828f8247ed3c4b8e27cb6096ddba3408
-      '@prisma/generator-helper': 2.30.0-dev.11
-      '@prisma/get-platform': 2.30.0-5.4e1b0899828f8247ed3c4b8e27cb6096ddba3408
->>>>>>> 9cea796e
+
+  /@prisma/sdk/2.30.0-dev.12:
+    resolution: {integrity: sha512-ED0ugZol8iMcD5qACq5T7SsGpd2Sj62iVwft1WsSMYMNdpg1SxRiqGU7e1ANhsu+hgSIwO0Ouy39Wf/rpO/W3w==}
+    dependencies:
+      '@prisma/debug': 2.30.0-dev.12
+      '@prisma/engine-core': 2.30.0-dev.12
+      '@prisma/engines': 2.30.0-6.6a90cd8ab569d4e90b1df610be610094bafc1fdf
+      '@prisma/fetch-engine': 2.30.0-6.6a90cd8ab569d4e90b1df610be610094bafc1fdf
+      '@prisma/generator-helper': 2.30.0-dev.12
+      '@prisma/get-platform': 2.30.0-6.6a90cd8ab569d4e90b1df610be610094bafc1fdf
       '@timsuchanek/copy': 1.4.5
       archiver: 4.0.2
       arg: 5.0.0
@@ -1879,21 +1776,13 @@
       - supports-color
     dev: true
 
-<<<<<<< HEAD
-  /@prisma/studio-pcw/0.419.0_@prisma+sdk@2.29.0:
-=======
-  /@prisma/studio-pcw/0.419.0_@prisma+sdk@2.30.0-dev.11:
->>>>>>> 9cea796e
+  /@prisma/studio-pcw/0.419.0_@prisma+sdk@2.30.0-dev.12:
     resolution: {integrity: sha512-74YPH6COysslPnmt/qq12A4iJCgUur1fXilmmD2s71s/iJrkmZ9h5Z6BQe9LjMW9K3Byz99G7xD6vVMajYjSWA==}
     peerDependencies:
       '@prisma/client': '*'
       '@prisma/sdk': '*'
     dependencies:
-<<<<<<< HEAD
-      '@prisma/sdk': 2.29.0
-=======
-      '@prisma/sdk': 2.30.0-dev.11
->>>>>>> 9cea796e
+      '@prisma/sdk': 2.30.0-dev.12
       debug: 4.3.1
       lodash: 4.17.21
     transitivePeerDependencies:
@@ -1903,13 +1792,8 @@
   /@prisma/studio-server/0.419.0:
     resolution: {integrity: sha512-b6zY2PV/4fyfTi7VlMYPrB+nJUH94IIQb42z1uYHPTJhEZy1NrjZr3pmTVcyMUS2KR+04ySJ85fol/lOodS5qQ==}
     dependencies:
-<<<<<<< HEAD
-      '@prisma/sdk': 2.29.0
-      '@prisma/studio-pcw': 0.419.0_@prisma+sdk@2.29.0
-=======
-      '@prisma/sdk': 2.30.0-dev.11
-      '@prisma/studio-pcw': 0.419.0_@prisma+sdk@2.30.0-dev.11
->>>>>>> 9cea796e
+      '@prisma/sdk': 2.30.0-dev.12
+      '@prisma/studio-pcw': 0.419.0_@prisma+sdk@2.30.0-dev.12
       '@prisma/studio-transports': 0.419.0
       '@sentry/node': 6.2.5
       checkpoint-client: 1.1.20
@@ -2114,7 +1998,7 @@
   /@types/cross-spawn/6.0.2:
     resolution: {integrity: sha512-KuwNhp3eza+Rhu8IFI5HUXRP0LIhqH5cAjubUvGXXthh4YYBuP2ntwEX+Cz8GJoZUHlKo247wPWOfA9LYEq4cw==}
     dependencies:
-      '@types/node': 12.20.19
+      '@types/node': 14.17.6
 
   /@types/debug/4.1.7:
     resolution: {integrity: sha512-9AonUzyTjXXhEOa0DnqpzZi6VHlqKMswga9EXjpXnnqxwLtdvPPtlO8evrI5D9S6asFRCQ6v+wpiUKbw+vKqyg==}
@@ -2176,13 +2060,6 @@
       pretty-format: 26.6.2
     dev: true
 
-  /@types/jest/27.0.0:
-    resolution: {integrity: sha512-IlpQZVpxufe+3qPaAqEoSPHVSxnJh1cf0BqqWHJeKiAUbwnHdmNzjP3ZCWSZSTbmAGXQPNk9QmM3Bif0pR54rg==}
-    dependencies:
-      jest-diff: 26.6.2
-      pretty-format: 26.6.2
-    dev: true
-
   /@types/js-levenshtein/1.1.0:
     resolution: {integrity: sha512-14t0v1ICYRtRVcHASzes0v/O+TIeASb8aD55cWF1PidtInhFWSXcmhzhHqGjUWf9SUq1w70cvd1cWKUULubAfQ==}
     dev: true
@@ -2218,20 +2095,16 @@
   /@types/node-fetch/2.5.12:
     resolution: {integrity: sha512-MKgC4dlq4kKNa/mYrwpKfzQMB5X3ee5U6fSprkKpToBqBmX4nFZL9cW5jl6sWn+xpRJ7ypWh2yyqqr8UUCstSw==}
     dependencies:
-      '@types/node': 14.17.6
+      '@types/node': 14.17.7
       form-data: 3.0.1
     dev: true
 
   /@types/node/12.20.19:
     resolution: {integrity: sha512-niAuZrwrjKck4+XhoCw6AAVQBENHftpXw9F4ryk66fTgYaKQ53R4FI7c9vUGGw5vQis1HKBHDR1gcYI/Bq1xvw==}
-
-  /@types/node/12.20.19:
-    resolution: {integrity: sha512-niAuZrwrjKck4+XhoCw6AAVQBENHftpXw9F4ryk66fTgYaKQ53R4FI7c9vUGGw5vQis1HKBHDR1gcYI/Bq1xvw==}
     dev: true
 
   /@types/node/14.17.6:
     resolution: {integrity: sha512-iBxsxU7eswQDGhlr3AiamBxOssaYxbM+NKXVil8jg9yFXvrfEFbDumLD/2dMTB+zYyg7w+Xjt8yuxfdbUHAtcQ==}
-    dev: true
 
   /@types/node/14.17.7:
     resolution: {integrity: sha512-SYTdMaW47se8499q8m0fYKZZRlmq0RaRv6oYmlVm6DUm31l0fhOl1D03X8hGxohCKTI2Bg6w7W0TiYB51aJzag==}
@@ -2307,7 +2180,7 @@
   /@types/stoppable/1.1.1:
     resolution: {integrity: sha512-b8N+fCADRIYYrGZOcmOR8ZNBOqhktWTB/bMUl5LvGtT201QKJZOOH5UsFyI3qtteM6ZAJbJqZoBcLqqxKIwjhw==}
     dependencies:
-      '@types/node': 14.17.6
+      '@types/node': 14.17.7
     dev: true
 
   /@types/tar/4.0.5:
@@ -2326,7 +2199,7 @@
   /@types/tunnel/0.0.1:
     resolution: {integrity: sha512-AOqu6bQu5MSWwYvehMXLukFHnupHrpZ8nvgae5Ggie9UwzDR1CCwoXgSSWNZJuyOlCdfdsWMA5F2LlmvyoTv8A==}
     dependencies:
-      '@types/node': 14.17.6
+      '@types/node': 14.17.7
     dev: true
 
   /@types/ws/7.4.7:
@@ -2376,31 +2249,6 @@
       - supports-color
     dev: true
 
-  /@typescript-eslint/eslint-plugin/4.29.1_d4376362794b743c19f4cba25c7fc6f5:
-    resolution: {integrity: sha512-AHqIU+SqZZgBEiWOrtN94ldR3ZUABV5dUG94j8Nms9rQnHFc8fvDOue/58K4CFz6r8OtDDc35Pw9NQPWo0Ayrw==}
-    engines: {node: ^10.12.0 || >=12.0.0}
-    peerDependencies:
-      '@typescript-eslint/parser': ^4.0.0
-      eslint: ^5.0.0 || ^6.0.0 || ^7.0.0
-      typescript: '*'
-    peerDependenciesMeta:
-      typescript:
-        optional: true
-    dependencies:
-      '@typescript-eslint/experimental-utils': 4.29.1_eslint@7.32.0+typescript@4.3.5
-      '@typescript-eslint/parser': 4.29.1_eslint@7.32.0+typescript@4.3.5
-      '@typescript-eslint/scope-manager': 4.29.1
-      debug: 4.3.2
-      eslint: 7.32.0
-      functional-red-black-tree: 1.0.1
-      regexpp: 3.1.0
-      semver: 7.3.5
-      tsutils: 3.21.0_typescript@4.3.5
-      typescript: 4.3.5
-    transitivePeerDependencies:
-      - supports-color
-    dev: true
-
   /@typescript-eslint/experimental-utils/4.28.3_eslint@7.32.0+typescript@4.3.5:
     resolution: {integrity: sha512-zZYl9TnrxwEPi3FbyeX0ZnE8Hp7j3OCR+ELoUfbwGHGxWnHg9+OqSmkw2MoCVpZksPCZYpQzC559Ee9pJNHTQw==}
     engines: {node: ^10.12.0 || >=12.0.0}
@@ -2437,49 +2285,6 @@
       - typescript
     dev: true
 
-<<<<<<< HEAD
-  /@typescript-eslint/experimental-utils/4.29.1_eslint@7.32.0+typescript@4.3.5:
-    resolution: {integrity: sha512-kl6QG6qpzZthfd2bzPNSJB2YcZpNOrP6r9jueXupcZHnL74WiuSjaft7WSu17J9+ae9zTlk0KJMXPUj0daBxMw==}
-    engines: {node: ^10.12.0 || >=12.0.0}
-    peerDependencies:
-      eslint: '*'
-    dependencies:
-      '@types/json-schema': 7.0.7
-      '@typescript-eslint/scope-manager': 4.29.1
-      '@typescript-eslint/types': 4.29.1
-      '@typescript-eslint/typescript-estree': 4.29.1_typescript@4.3.5
-      eslint: 7.32.0
-      eslint-scope: 5.1.1
-      eslint-utils: 3.0.0_eslint@7.32.0
-    transitivePeerDependencies:
-      - supports-color
-      - typescript
-    dev: true
-
-  /@typescript-eslint/parser/4.29.0_eslint@7.32.0+typescript@4.3.5:
-    resolution: {integrity: sha512-+92YRNHFdXgq+GhWQPT2bmjX09X7EH36JfgN2/4wmhtwV/HPxozpCNst8jrWcngLtEVd/4zAwA6BKojAlf+YqA==}
-=======
-  /@typescript-eslint/parser/4.29.1_eslint@7.32.0+typescript@4.3.5:
-    resolution: {integrity: sha512-3fL5iN20hzX3Q4OkG7QEPFjZV2qsVGiDhEwwh+EkmE/w7oteiOvUNzmpu5eSwGJX/anCryONltJ3WDmAzAoCMg==}
->>>>>>> 9cea796e
-    engines: {node: ^10.12.0 || >=12.0.0}
-    peerDependencies:
-      eslint: ^5.0.0 || ^6.0.0 || ^7.0.0
-      typescript: '*'
-    peerDependenciesMeta:
-      typescript:
-        optional: true
-    dependencies:
-      '@typescript-eslint/scope-manager': 4.29.1
-      '@typescript-eslint/types': 4.29.1
-      '@typescript-eslint/typescript-estree': 4.29.1_typescript@4.3.5
-      debug: 4.3.2
-      eslint: 7.32.0
-      typescript: 4.3.5
-    transitivePeerDependencies:
-      - supports-color
-    dev: true
-
   /@typescript-eslint/parser/4.29.1_eslint@7.32.0+typescript@4.3.5:
     resolution: {integrity: sha512-3fL5iN20hzX3Q4OkG7QEPFjZV2qsVGiDhEwwh+EkmE/w7oteiOvUNzmpu5eSwGJX/anCryONltJ3WDmAzAoCMg==}
     engines: {node: ^10.12.0 || >=12.0.0}
@@ -2516,21 +2321,8 @@
       '@typescript-eslint/visitor-keys': 4.29.1
     dev: true
 
-  /@typescript-eslint/scope-manager/4.29.1:
-    resolution: {integrity: sha512-Hzv/uZOa9zrD/W5mftZa54Jd5Fed3tL6b4HeaOpwVSabJK8CJ+2MkDasnX/XK4rqP5ZTWngK1ZDeCi6EnxPQ7A==}
-    engines: {node: ^8.10.0 || ^10.13.0 || >=11.10.1}
-    dependencies:
-      '@typescript-eslint/types': 4.29.1
-      '@typescript-eslint/visitor-keys': 4.29.1
-    dev: true
-
   /@typescript-eslint/types/4.28.3:
     resolution: {integrity: sha512-kQFaEsQBQVtA9VGVyciyTbIg7S3WoKHNuOp/UF5RG40900KtGqfoiETWD/v0lzRXc+euVE9NXmfer9dLkUJrkA==}
-    engines: {node: ^8.10.0 || ^10.13.0 || >=11.10.1}
-    dev: true
-
-  /@typescript-eslint/types/4.29.1:
-    resolution: {integrity: sha512-Jj2yu78IRfw4nlaLtKjVaGaxh/6FhofmQ/j8v3NXmAiKafbIqtAPnKYrf0sbGjKdj0hS316J8WhnGnErbJ4RCA==}
     engines: {node: ^8.10.0 || ^10.13.0 || >=11.10.1}
     dev: true
 
@@ -2581,40 +2373,11 @@
       - supports-color
     dev: true
 
-  /@typescript-eslint/typescript-estree/4.29.1_typescript@4.3.5:
-    resolution: {integrity: sha512-lIkkrR9E4lwZkzPiRDNq0xdC3f2iVCUjw/7WPJ4S2Sl6C3nRWkeE1YXCQ0+KsiaQRbpY16jNaokdWnm9aUIsfw==}
-    engines: {node: ^10.12.0 || >=12.0.0}
-    peerDependencies:
-      typescript: '*'
-    peerDependenciesMeta:
-      typescript:
-        optional: true
-    dependencies:
-      '@typescript-eslint/types': 4.29.1
-      '@typescript-eslint/visitor-keys': 4.29.1
-      debug: 4.3.2
-      globby: 11.0.4
-      is-glob: 4.0.1
-      semver: 7.3.5
-      tsutils: 3.21.0_typescript@4.3.5
-      typescript: 4.3.5
-    transitivePeerDependencies:
-      - supports-color
-    dev: true
-
   /@typescript-eslint/visitor-keys/4.28.3:
     resolution: {integrity: sha512-ri1OzcLnk1HH4gORmr1dllxDzzrN6goUIz/P4MHFV0YZJDCADPR3RvYNp0PW2SetKTThar6wlbFTL00hV2Q+fg==}
     engines: {node: ^8.10.0 || ^10.13.0 || >=11.10.1}
     dependencies:
       '@typescript-eslint/types': 4.28.3
-      eslint-visitor-keys: 2.0.0
-    dev: true
-
-  /@typescript-eslint/visitor-keys/4.29.1:
-    resolution: {integrity: sha512-zLqtjMoXvgdZY/PG6gqA73V8BjqPs4af1v2kiiETBObp+uC6gRYnJLmJHxC0QyUrrHDLJPIWNYxoBV3wbcRlag==}
-    engines: {node: ^8.10.0 || ^10.13.0 || >=11.10.1}
-    dependencies:
-      '@typescript-eslint/types': 4.29.1
       eslint-visitor-keys: 2.0.0
     dev: true
 
@@ -3734,24 +3497,6 @@
       escape-string-regexp: 1.0.5
       eslint: 7.32.0
       ignore: 5.1.8
-    dev: true
-
-  /eslint-plugin-jest/24.4.0_f4d5ebf74e0ec1069e4c71ab7b88d1dd:
-    resolution: {integrity: sha512-8qnt/hgtZ94E9dA6viqfViKBfkJwFHXgJmTWlMGDgunw1XJEGqm3eiPjDsTanM3/u/3Az82nyQM9GX7PM/QGmg==}
-    engines: {node: '>=10'}
-    peerDependencies:
-      '@typescript-eslint/eslint-plugin': '>= 4'
-      eslint: '>=5'
-    peerDependenciesMeta:
-      '@typescript-eslint/eslint-plugin':
-        optional: true
-    dependencies:
-      '@typescript-eslint/eslint-plugin': 4.29.1_d4376362794b743c19f4cba25c7fc6f5
-      '@typescript-eslint/experimental-utils': 4.28.3_eslint@7.32.0+typescript@4.3.5
-      eslint: 7.32.0
-    transitivePeerDependencies:
-      - supports-color
-      - typescript
     dev: true
 
   /eslint-plugin-jest/24.4.0_f4d5ebf74e0ec1069e4c71ab7b88d1dd:
@@ -7407,7 +7152,6 @@
     dev: true
 
   /ts-jest/27.0.4_442e9978f2a8aee0556473dbeff50cf9:
-<<<<<<< HEAD
     resolution: {integrity: sha512-c4E1ECy9Xz2WGfTMyHbSaArlIva7Wi2p43QOMmCqjSSjHP06KXv+aT+eSY+yZMuqsMi3k7pyGsGj2q5oSl5WfQ==}
     engines: {node: ^10.13.0 || ^12.13.0 || ^14.15.0 || >=15.0.0}
     hasBin: true
@@ -7429,41 +7173,6 @@
       bs-logger: 0.2.6
       buffer-from: 1.1.1
       fast-json-stable-stringify: 2.1.0
-      jest: 27.0.6_ts-node@10.1.0
-      jest-util: 27.0.6
-      json5: 2.2.0
-      lodash: 4.17.21
-      make-error: 1.3.6
-      mkdirp: 1.0.4
-      semver: 7.3.5
-      typescript: 4.3.5
-      yargs-parser: 20.2.9
-    dev: true
-
-  /ts-jest/27.0.4_52cc4273aa16028085013af47e479e10:
-=======
->>>>>>> 9cea796e
-    resolution: {integrity: sha512-c4E1ECy9Xz2WGfTMyHbSaArlIva7Wi2p43QOMmCqjSSjHP06KXv+aT+eSY+yZMuqsMi3k7pyGsGj2q5oSl5WfQ==}
-    engines: {node: ^10.13.0 || ^12.13.0 || ^14.15.0 || >=15.0.0}
-    hasBin: true
-    peerDependencies:
-      '@babel/core': '>=7.0.0-beta.0 <8'
-      '@types/jest': ^26.0.0
-      babel-jest: '>=27.0.0 <28'
-      jest: ^27.0.0
-      typescript: '>=3.8 <5.0'
-    peerDependenciesMeta:
-      '@babel/core':
-        optional: true
-      '@types/jest':
-        optional: true
-      babel-jest:
-        optional: true
-    dependencies:
-      '@types/jest': 27.0.0
-      bs-logger: 0.2.6
-      buffer-from: 1.1.1
-      fast-json-stable-stringify: 2.1.0
       jest: 27.0.6_ts-node@10.2.0
       jest-util: 27.0.6
       json5: 2.2.0
